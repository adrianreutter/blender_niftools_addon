"""This script contains helper methods for texture pathing."""

# ***** BEGIN LICENSE BLOCK *****
#
# Copyright © 2020, NIF File Format Library and Tools contributors.
# All rights reserved.
#
# Redistribution and use in source and binary forms, with or without
# modification, are permitted provided that the following conditions
# are met:
#
#    * Redistributions of source code must retain the above copyright
#      notice, this list of conditions and the following disclaimer.
#
#    * Redistributions in binary form must reproduce the above
#      copyright notice, this list of conditions and the following
#      disclaimer in the documentation and/or other materials provided
#      with the distribution.
#
#    * Neither the name of the NIF File Format Library and Tools
#      project nor the names of its contributors may be used to endorse
#      or promote products derived from this software without specific
#      prior written permission.
#
# THIS SOFTWARE IS PROVIDED BY THE COPYRIGHT HOLDERS AND CONTRIBUTORS
# "AS IS" AND ANY EXPRESS OR IMPLIED WARRANTIES, INCLUDING, BUT NOT
# LIMITED TO, THE IMPLIED WARRANTIES OF MERCHANTABILITY AND FITNESS
# FOR A PARTICULAR PURPOSE ARE DISCLAIMED. IN NO EVENT SHALL THE
# COPYRIGHT OWNER OR CONTRIBUTORS BE LIABLE FOR ANY DIRECT, INDIRECT,
# INCIDENTAL, SPECIAL, EXEMPLARY, OR CONSEQUENTIAL DAMAGES (INCLUDING,
# BUT NOT LIMITED TO, PROCUREMENT OF SUBSTITUTE GOODS OR SERVICES;
# LOSS OF USE, DATA, OR PROFITS; OR BUSINESS INTERRUPTION) HOWEVER
# CAUSED AND ON ANY THEORY OF LIABILITY, WHETHER IN CONTRACT, STRICT
# LIABILITY, OR TORT (INCLUDING NEGLIGENCE OR OTHERWISE) ARISING IN
# ANY WAY OUT OF THE USE OF THIS SOFTWARE, EVEN IF ADVISED OF THE
# POSSIBILITY OF SUCH DAMAGE.
#
# ***** END LICENSE BLOCK *****
from functools import reduce
import operator
import traceback
import os.path

import bpy
from generated.formats.nif import classes as NifClasses

from io_scene_niftools.utils.singleton import NifOp
from io_scene_niftools.utils.logging import NifLog


class TextureLoader:

    external_textures = set()

    @staticmethod
    def load_image(tex_path):
        """Returns an image or a generated image if none was found"""
        name = os.path.basename(tex_path)
        if name not in bpy.data.images:
<<<<<<< HEAD
            b_image = bpy.data.images.new(name=name, width=1, height=1, alpha=True)
            b_image.filepath=tex_path
=======
            try:
                b_image = bpy.data.images.load(tex_path)
            except:
                NifLog.warn(f"Texture '{name}' not found or not supported and no alternate available")
                b_image = bpy.data.images.new(name=name, width=1, height=1, alpha=True)
                b_image.filepath = tex_path
>>>>>>> c6494956
        else:
            b_image = bpy.data.images[name]
        return b_image

    def import_texture_source(self, source):
        """Convert a NiSourceTexture block, or simply a path string, to a Blender Texture object.
        :return Texture object
        """

        # if the source block is not linked then return None
        if not source:
            return None

        if isinstance(source, NifClasses.NiSourceTexture) and not source.use_external and NifOp.props.use_embedded_texture:
            return self.import_embedded_texture_source(source)
        else:
            return self.import_external_source(source)

    def import_embedded_texture_source(self, source):
        # first try to use the actual file name of this NiSourceTexture
        tex_name = source.file_name
        tex_path = os.path.join(os.path.dirname(NifOp.props.filepath), tex_name)
        # not set, then use generated sequence name
        if not tex_name:
            tex_path = self.generate_image_name()

        # only save them once per run, obviously only useful if file_name was set
        if tex_path not in self.external_textures:
            # save embedded texture as dds file
            with open(tex_path, "wb") as stream:
                try:
                    NifLog.info(f"Saving embedded texture as {tex_path}")
                    source.pixel_data.save_as_dds(stream)
                except ValueError:
                    NifLog.warn(f"Pixel format not supported in embedded texture {tex_path}!")
                    traceback.print_exc()
            self.external_textures.add(tex_path)

        return self.load_image(tex_path)

    @staticmethod
    def generate_image_name():
        """Find a file name (but avoid overwriting)"""
        n = 0
        while n < 10000:
            fn = f"image{n:0>4d}.dds"
            tex = os.path.join(os.path.dirname(NifOp.props.filepath), fn)
            if not os.path.exists(tex):
                break
            n += 1
        return tex

    def import_external_source(self, source):
        # the texture uses an external image file
        if isinstance(source, NifClasses.NiSourceTexture):
            fn = source.file_name
        elif isinstance(source, str):
            fn = source
        else:
            raise TypeError("source must be NiSourceTexture or str")

        fn = fn.replace('\\', os.sep)
        fn = fn.replace('/', os.sep)
        tex = fn
        # probably not found, but load a dummy regardless
        return self.load_image(tex)<|MERGE_RESOLUTION|>--- conflicted
+++ resolved
@@ -57,17 +57,8 @@
         """Returns an image or a generated image if none was found"""
         name = os.path.basename(tex_path)
         if name not in bpy.data.images:
-<<<<<<< HEAD
             b_image = bpy.data.images.new(name=name, width=1, height=1, alpha=True)
             b_image.filepath=tex_path
-=======
-            try:
-                b_image = bpy.data.images.load(tex_path)
-            except:
-                NifLog.warn(f"Texture '{name}' not found or not supported and no alternate available")
-                b_image = bpy.data.images.new(name=name, width=1, height=1, alpha=True)
-                b_image.filepath = tex_path
->>>>>>> c6494956
         else:
             b_image = bpy.data.images[name]
         return b_image
