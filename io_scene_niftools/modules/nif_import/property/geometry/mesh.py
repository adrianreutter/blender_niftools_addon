--- conflicted
+++ resolved
@@ -79,19 +79,9 @@
         # just to avoid duped materials, a first pass, make sure a named material is created or retrieved
         for prop in props:
             if prop.name:
-<<<<<<< HEAD
                 name = prop.name.decode()
                 b_mat = bpy.data.materials.new(name)
                 NifLog.debug(f"Created material {name} to store properties in {b_mat.name}")
-=======
-                name = prop.name
-                if name and name in bpy.data.materials:
-                    b_mat = bpy.data.materials[name]
-                    NifLog.debug(f"Retrieved already imported material {b_mat.name} from name {name}")
-                else:
-                    b_mat = bpy.data.materials.new(name)
-                    NifLog.debug(f"Created material {name} to store properties in {b_mat.name}")
->>>>>>> c6494956
                 break
         else:
             # bs shaders often have no name, so generate one from mesh name
