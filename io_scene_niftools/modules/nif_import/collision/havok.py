"""This script contains classes to import collision objects."""

# ***** BEGIN LICENSE BLOCK *****
#
# Copyright © 2020, NIF File Format Library and Tools contributors.
# All rights reserved.
#
# Redistribution and use in source and binary forms, with or without
# modification, are permitted provided that the following conditions
# are met:
#
#    * Redistributions of source code must retain the above copyright
#      notice, this list of conditions and the following disclaimer.
#
#    * Redistributions in binary form must reproduce the above
#      copyright notice, this list of conditions and the following
#      disclaimer in the documentation and/or other materials provided
#      with the distribution.
#
#    * Neither the name of the NIF File Format Library and Tools
#      project nor the names of its contributors may be used to endorse
#      or promote products derived from this software without specific
#      prior written permission.
#
# THIS SOFTWARE IS PROVIDED BY THE COPYRIGHT HOLDERS AND CONTRIBUTORS
# "AS IS" AND ANY EXPRESS OR IMPLIED WARRANTIES, INCLUDING, BUT NOT
# LIMITED TO, THE IMPLIED WARRANTIES OF MERCHANTABILITY AND FITNESS
# FOR A PARTICULAR PURPOSE ARE DISCLAIMED. IN NO EVENT SHALL THE
# COPYRIGHT OWNER OR CONTRIBUTORS BE LIABLE FOR ANY DIRECT, INDIRECT,
# INCIDENTAL, SPECIAL, EXEMPLARY, OR CONSEQUENTIAL DAMAGES (INCLUDING,
# BUT NOT LIMITED TO, PROCUREMENT OF SUBSTITUTE GOODS OR SERVICES;
# LOSS OF USE, DATA, OR PROFITS; OR BUSINESS INTERRUPTION) HOWEVER
# CAUSED AND ON ANY THEORY OF LIABILITY, WHETHER IN CONTRACT, STRICT
# LIABILITY, OR TORT (INCLUDING NEGLIGENCE OR OTHERWISE) ARISING IN
# ANY WAY OUT OF THE USE OF THIS SOFTWARE, EVEN IF ADVISED OF THE
# POSSIBILITY OF SUCH DAMAGE.
#
# ***** END LICENSE BLOCK *****

import mathutils

import operator
from functools import reduce, singledispatch

from pyffi.formats.nif import NifFormat
from pyffi.utils.quickhull import qhull3d

from io_scene_niftools.modules.nif_import import collision
from io_scene_niftools.modules.nif_import.collision import Collision
from io_scene_niftools.modules.nif_import.object import Object
from io_scene_niftools.utils import consts
from io_scene_niftools.utils.singleton import NifData
from io_scene_niftools.utils.logging import NifLog


class BhkCollision(Collision):

    def __init__(self):
        # dictionary mapping bhkRigidBody objects to objects imported in Blender;
        # we use this dictionary to set the physics constraints (ragdoll etc)
        collision.DICT_HAVOK_OBJECTS = {}

        # TODO [collision][havok][property] Need better way to set this, maybe user property
        if NifData.data._user_version_value_._value == 12 and NifData.data._user_version_2_value_._value == 83:
            self.HAVOK_SCALE = consts.HAVOK_SCALE * 10
        else:
            self.HAVOK_SCALE = consts.HAVOK_SCALE

        self.process_bhk = singledispatch(self.process_bhk)
        self.process_bhk.register(NifFormat.bhkTransformShape, self.import_bhktransform)
        self.process_bhk.register(NifFormat.bhkRigidBodyT, self.import_bhk_ridgidbody_t)
        self.process_bhk.register(NifFormat.bhkRigidBody, self.import_bhk_ridgid_body)
        self.process_bhk.register(NifFormat.bhkBoxShape, self.import_bhkbox_shape)
        self.process_bhk.register(NifFormat.bhkSphereShape, self.import_bhksphere_shape)
        self.process_bhk.register(NifFormat.bhkCapsuleShape, self.import_bhkcapsule_shape)
        self.process_bhk.register(NifFormat.bhkConvexVerticesShape, self.import_bhkconvex_vertices_shape)
        self.process_bhk.register(NifFormat.bhkPackedNiTriStripsShape, self.import_bhkpackednitristrips_shape)
        self.process_bhk.register(NifFormat.bhkNiTriStripsShape, self.import_bhk_nitristrips_shape)
        self.process_bhk.register(NifFormat.NiTriStripsData, self.import_nitristrips)
        self.process_bhk.register(NifFormat.bhkMoppBvTreeShape, self.import_bhk_mopp_bv_tree_shape)
        self.process_bhk.register(NifFormat.bhkListShape, self.import_bhk_list_shape)
        self.process_bhk.register(NifFormat.bhkSimpleShapePhantom, self.import_bhk_simple_shape_phantom)

    def process_bhk(self, bhk_shape):
        """Base method to warn user that this property is not supported"""
        NifLog.warn(f"Unsupported bhk shape {bhk_shape.__class__.__name__}")
        NifLog.warn(f"This type isn't currently supported: {type(bhk_shape)}")
        return []

    def import_bhk_shape(self, bhk_shape):
        NifLog.debug(f"Importing {bhk_shape.__class__.__name__}")
        return self.process_bhk(bhk_shape)

    def import_bhk_nitristrips_shape(self, bhk_shape):
        self.havok_mat = bhk_shape.material  # TODO [collision] Havok collision when nif.xml supported.
        return reduce(operator.add, (self.import_bhk_shape(strips) for strips in bhk_shape.strips_data))

    def import_bhk_list_shape(self, bhk_shape):
        return reduce(operator.add, (self.import_bhk_shape(subshape) for subshape in bhk_shape.sub_shapes))

    def import_bhk_mopp_bv_tree_shape(self, bhk_shape):
        NifLog.debug(f"Importing {bhk_shape.__class__.__name__}")
        return self.process_bhk(bhk_shape.shape)

    def import_bhk_simple_shape_phantom(self, bhkshape):
        """Imports a bhkSimpleShapePhantom block and applies the transform to the collision object"""

        # import shapes
        collision_objs = self.import_bhk_shape(bhkshape.shape)
        NifLog.warn("Support for bhkSimpleShapePhantom is limited, transform is ignored")
        # todo [pyffi/collision] current nifskope shows a transform, our nif xml doesn't, so ignore it for now
        # # find transformation matrix
        # transform = mathutils.Matrix(bhkshape.transform.as_list())
        #
        # # fix scale
        # transform.translation = transform.translation * self.HAVOK_SCALE
        #
        # # apply transform
        # for b_col_obj in collision_objs:
        #     b_col_obj.matrix_local = b_col_obj.matrix_local @ transform
        # return a list of transformed collision shapes
        return collision_objs

    def import_bhktransform(self, bhkshape):
        """Imports a BhkTransform block and applies the transform to the collision object"""

        # import shapes
        collision_objs = self.import_bhk_shape(bhkshape.shape)
        # find transformation matrix
        transform = mathutils.Matrix(bhkshape.transform.as_list())

        # fix scale
        transform.translation = transform.translation * self.HAVOK_SCALE

        # apply transform
        for b_col_obj in collision_objs:
            b_col_obj.matrix_local = b_col_obj.matrix_local @ transform
        # return a list of transformed collision shapes
        return collision_objs

    def import_bhk_ridgidbody_t(self, bhk_shape):
        """Imports a BhkRigidBody block and applies the transform to the collision objects"""
        NifLog.debug(f"Importing {bhk_shape.__class__.__name__}")

        # import shapes
        collision_objs = self.import_bhk_shape(bhk_shape.shape)

        # find transformation matrix in case of the T version
        # set rotation
        b_rot = bhk_shape.rotation
        transform = mathutils.Quaternion([b_rot.w, b_rot.x, b_rot.y, b_rot.z]).to_matrix().to_4x4()

        # set translation
        b_trans = bhk_shape.translation
        transform.translation = mathutils.Vector((b_trans.x, b_trans.y, b_trans.z)) * self.HAVOK_SCALE

        # apply transform
        for b_col_obj in collision_objs:
            b_col_obj.matrix_local = b_col_obj.matrix_local @ transform

        self._import_bhk_rigid_body(bhk_shape, collision_objs)

        # and return a list of transformed collision shapes
        return collision_objs

    def import_bhk_ridgid_body(self, bhk_shape):
        """Imports a BhkRigidBody block and applies the transform to the collision objects"""
        NifLog.debug(f"Importing {bhk_shape.__class__.__name__}")

        # import shapes
        collision_objs = self.import_bhk_shape(bhk_shape.shape)
        self._import_bhk_rigid_body(bhk_shape, collision_objs)

        # and return a list of transformed collision shapes
        return collision_objs

    def _import_bhk_rigid_body(self, bhkshape, collision_objs):
        # set physics flags and mass
        for b_col_obj in collision_objs:
            b_r_body = b_col_obj.rigid_body

            if bhkshape.mass > 0.0001:
                # for physics emulation
                # (mass 0 results in issues with simulation)
                b_r_body.mass = bhkshape.mass / len(collision_objs)

            b_r_body.mass = bhkshape.mass / len(collision_objs)

            b_r_body.use_deactivation = True
            b_r_body.friction = bhkshape.friction
            b_r_body.restitution = bhkshape.restitution
            b_r_body.linear_damping = bhkshape.linear_damping
            b_r_body.angular_damping = bhkshape.angular_damping
            vel = bhkshape.linear_velocity
            b_r_body.deactivate_linear_velocity = mathutils.Vector([vel.w, vel.x, vel.y, vel.z]).magnitude
            ang_vel = bhkshape.angular_velocity
            b_r_body.deactivate_angular_velocity = mathutils.Vector([ang_vel.w, ang_vel.x, ang_vel.y, ang_vel.z]).magnitude

            # Custom Niftools properties
<<<<<<< HEAD
            # todo - no longer available in blender 3.1, add to nifcollision
            # b_col_obj.collision.permeability = bhkshape.penetration_depth
=======
            b_col_obj.nifcollision.penetration_depth = bhkshape.penetration_depth
>>>>>>> 5eaeb329
            b_col_obj.nifcollision.deactivator_type = NifFormat.DeactivatorType._enumkeys[bhkshape.deactivator_type]
            b_col_obj.nifcollision.solver_deactivation = NifFormat.SolverDeactivation._enumkeys[bhkshape.solver_deactivation]
            b_col_obj.nifcollision.max_linear_velocity = bhkshape.max_linear_velocity
            b_col_obj.nifcollision.max_angular_velocity = bhkshape.max_angular_velocity

            b_col_obj.nifcollision.collision_layer = str(bhkshape.layer)
            # b_col_obj.nifcollision.quality_type = NifFormat.MotionQuality._enumkeys[bhkshape.quality_type]
            # b_col_obj.nifcollision.motion_system = NifFormat.MotionSystem._enumkeys[bhkshape.motion_system]
            # b_col_obj.nifcollision.col_filter = bhkshape.col_filter

        # import constraints
        # this is done once all objects are imported for now, store all imported havok shapes with object lists
        collision.DICT_HAVOK_OBJECTS[bhkshape] = collision_objs

    def import_bhkbox_shape(self, bhk_shape):
        """Import a BhkBox block as a simple Box collision object"""
        NifLog.debug(f"Importing {bhk_shape.__class__.__name__}")

        # create box
        r = bhk_shape.radius * self.HAVOK_SCALE
        dims = bhk_shape.dimensions
        minx = -dims.x * self.HAVOK_SCALE
        maxx = +dims.x * self.HAVOK_SCALE
        miny = -dims.y * self.HAVOK_SCALE
        maxy = +dims.y * self.HAVOK_SCALE
        minz = -dims.z * self.HAVOK_SCALE
        maxz = +dims.z * self.HAVOK_SCALE

        # create blender object
        b_obj = Object.box_from_extents("box", minx, maxx, miny, maxy, minz, maxz)
        self.set_b_collider(b_obj, radius=r, n_obj=bhk_shape)
        return [b_obj]

    def import_bhksphere_shape(self, bhk_shape):
        """Import a BhkSphere block as a simple sphere collision object"""
        NifLog.debug(f"Importing {bhk_shape.__class__.__name__}")

        r = bhk_shape.radius * self.HAVOK_SCALE
        b_obj = Object.box_from_extents("sphere", -r, r, -r, r, -r, r)
        self.set_b_collider(b_obj, display_type="SPHERE", bounds_type='SPHERE', radius=r, n_obj=bhk_shape)
        return [b_obj]

    def import_bhkcapsule_shape(self, bhk_shape):
        """Import a BhkCapsule block as a simple cylinder collision object"""
        NifLog.debug(f"Importing {bhk_shape.__class__.__name__}")

        radius = bhk_shape.radius * self.HAVOK_SCALE
        p_1 = bhk_shape.first_point
        p_2 = bhk_shape.second_point
        length = (p_1 - p_2).norm() * self.HAVOK_SCALE
        first_point = p_1 * self.HAVOK_SCALE
        second_point = p_2 * self.HAVOK_SCALE
        minx = miny = -radius
        maxx = maxy = +radius
        minz = -radius - length / 2
        maxz = length / 2 + radius

        # create blender object
        b_obj = Object.box_from_extents("capsule", minx, maxx, miny, maxy, minz, maxz)
        # here, these are not encoded as a direction so we must first calculate the direction
        b_obj.matrix_local = self.center_origin_to_matrix((first_point + second_point) / 2, first_point - second_point)
        self.set_b_collider(b_obj, bounds_type="CAPSULE", display_type="CAPSULE", radius=radius, n_obj=bhk_shape)
        return [b_obj]

    def import_bhkconvex_vertices_shape(self, bhk_shape):
        """Import a BhkConvexVertex block as a convex hull collision object"""
        NifLog.debug(f"Importing {bhk_shape.__class__.__name__}")

        # find vertices (and fix scale)
        scaled_verts = [(self.HAVOK_SCALE * n_vert.x, self.HAVOK_SCALE * n_vert.y, self.HAVOK_SCALE * n_vert.z)
                        for n_vert in bhk_shape.vertices]
        if scaled_verts:
            verts, faces = qhull3d(scaled_verts)
        else:
            verts = []
            faces = []

        b_obj = Object.mesh_from_data("convexpoly", verts, faces)
        radius = bhk_shape.radius * self.HAVOK_SCALE
        self.set_b_collider(b_obj, bounds_type="CONVEX_HULL", radius=radius, n_obj=bhk_shape)
        return [b_obj]

    def import_bhkpackednitristrips_shape(self, bhk_shape):
        """Import a BhkPackedNiTriStrips block as a Triangle-Mesh collision object"""
        NifLog.debug(f"Importing {bhk_shape.__class__.__name__}")

        # create mesh for each sub shape
        hk_objects = []
        vertex_offset = 0
        subshapes = bhk_shape.sub_shapes

        if not subshapes:
            # fallout 3 stores them in the data
            subshapes = bhk_shape.data.sub_shapes

        for subshape_num, subshape in enumerate(subshapes):
            verts = []
            faces = []
            for vert_index in range(vertex_offset, vertex_offset + subshape.num_vertices):
                n_vert = bhk_shape.data.vertices[vert_index]
                verts.append((n_vert.x * self.HAVOK_SCALE,
                              n_vert.y * self.HAVOK_SCALE,
                              n_vert.z * self.HAVOK_SCALE))

            for bhk_triangle in bhk_shape.data.triangles:
                bhk_tri = bhk_triangle.triangle
                if (vertex_offset <= bhk_tri.v_1) and (bhk_tri.v_1 < vertex_offset + subshape.num_vertices):
                    faces.append((bhk_tri.v_1 - vertex_offset,
                                  bhk_tri.v_2 - vertex_offset,
                                  bhk_tri.v_3 - vertex_offset))
                else:
                    continue

            b_obj = Object.mesh_from_data(f'poly{subshape_num:d}', verts, faces)
            radius = min(vert.co.length for vert in b_obj.data.vertices)
            self.set_b_collider(b_obj, bounds_type="MESH", radius=radius, n_obj=subshape)

            vertex_offset += subshape.num_vertices
            hk_objects.append(b_obj)

        return hk_objects

    def import_nitristrips(self, bhk_shape):
        """Import a NiTriStrips block as a Triangle-Mesh collision object"""
        # no factor 7 correction!!!
        verts = [(v.x, v.y, v.z) for v in bhk_shape.vertices]
        faces = list(bhk_shape.get_triangles())
        b_obj = Object.mesh_from_data("poly", verts, faces)
        # TODO [collision] self.havok_mat!
        self.set_b_collider(b_obj, bounds_type="MESH", radius=bhk_shape.radius)
        return [b_obj]<|MERGE_RESOLUTION|>--- conflicted
+++ resolved
@@ -197,12 +197,7 @@
             b_r_body.deactivate_angular_velocity = mathutils.Vector([ang_vel.w, ang_vel.x, ang_vel.y, ang_vel.z]).magnitude
 
             # Custom Niftools properties
-<<<<<<< HEAD
-            # todo - no longer available in blender 3.1, add to nifcollision
-            # b_col_obj.collision.permeability = bhkshape.penetration_depth
-=======
             b_col_obj.nifcollision.penetration_depth = bhkshape.penetration_depth
->>>>>>> 5eaeb329
             b_col_obj.nifcollision.deactivator_type = NifFormat.DeactivatorType._enumkeys[bhkshape.deactivator_type]
             b_col_obj.nifcollision.solver_deactivation = NifFormat.SolverDeactivation._enumkeys[bhkshape.solver_deactivation]
             b_col_obj.nifcollision.max_linear_velocity = bhkshape.max_linear_velocity
