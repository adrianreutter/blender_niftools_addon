"""Script to export havok collisions."""

# ***** BEGIN LICENSE BLOCK *****
#
# Copyright © 2013, NIF File Format Library and Tools contributors.
# All rights reserved.
#
# Redistribution and use in source and binary forms, with or without
# modification, are permitted provided that the following conditions
# are met:
#
#    * Redistributions of source code must retain the above copyright
#      notice, this list of conditions and the following disclaimer.
#
#    * Redistributions in binary form must reproduce the above
#      copyright notice, this list of conditions and the following
#      disclaimer in the documentation and/or other materials provided
#      with the distribution.
#
#    * Neither the name of the NIF File Format Library and Tools
#      project nor the names of its contributors may be used to endorse
#      or promote products derived from this software without specific
#      prior written permission.
#
# THIS SOFTWARE IS PROVIDED BY THE COPYRIGHT HOLDERS AND CONTRIBUTORS
# "AS IS" AND ANY EXPRESS OR IMPLIED WARRANTIES, INCLUDING, BUT NOT
# LIMITED TO, THE IMPLIED WARRANTIES OF MERCHANTABILITY AND FITNESS
# FOR A PARTICULAR PURPOSE ARE DISCLAIMED. IN NO EVENT SHALL THE
# COPYRIGHT OWNER OR CONTRIBUTORS BE LIABLE FOR ANY DIRECT, INDIRECT,
# INCIDENTAL, SPECIAL, EXEMPLARY, OR CONSEQUENTIAL DAMAGES (INCLUDING,
# BUT NOT LIMITED TO, PROCUREMENT OF SUBSTITUTE GOODS OR SERVICES;
# LOSS OF USE, DATA, OR PROFITS; OR BUSINESS INTERRUPTION) HOWEVER
# CAUSED AND ON ANY THEORY OF LIABILITY, WHETHER IN CONTRACT, STRICT
# LIABILITY, OR TORT (INCLUDING NEGLIGENCE OR OTHERWISE) ARISING IN
# ANY WAY OUT OF THE USE OF THIS SOFTWARE, EVEN IF ADVISED OF THE
# POSSIBILITY OF SUCH DAMAGE.
#
# ***** END LICENSE BLOCK *****
import bpy
import mathutils

from pyffi.formats.nif import NifFormat

import io_scene_niftools.utils.logging
from io_scene_niftools.modules.nif_export.block_registry import block_store
from io_scene_niftools.modules.nif_export.collision import Collision
from io_scene_niftools.utils import math, consts
from io_scene_niftools.utils.singleton import NifOp
from io_scene_niftools.utils.logging import NifLog


class BhkCollision(Collision):

    IGNORE_BLENDER_PHYSICS = False
    EXPORT_BHKLISTSHAPE = False
    EXPORT_OB_MASS = 10.0
    EXPORT_OB_SOLID = True

    def __init__(self):
        self.HAVOK_SCALE = consts.HAVOK_SCALE

    def export_collision_helper(self, b_obj, parent_block):
        """Helper function to add collision objects to a node. This function
        exports the rigid body, and calls the appropriate function to export
        the collision geometry in the desired format.

        @param b_obj: The object to export as collision.
        @param parent_block: The NiNode parent of the collision.
        """

        rigid_body = b_obj.rigid_body
        if not rigid_body:
            NifLog.warn(f"'{b_obj.name}' has no rigid body, skipping rigid body export")
            return

        # is it packed
        coll_ispacked = (rigid_body.collision_shape == 'MESH')

        # Set Havok Scale ratio
        b_scene = bpy.context.scene.niftools_scene
        if b_scene.user_version == 12 and b_scene.user_version_2 == 83:
            self.HAVOK_SCALE = consts.HAVOK_SCALE * 10

        # find physics properties/defaults
        # get havok material name from material name
        if b_obj.data.materials:
            n_havok_mat = b_obj.data.materials[0].name
        else:
            n_havok_mat = "HAV_MAT_STONE"

        # linear_velocity = b_obj.rigid_body.deactivate_linear_velocity
        # angular_velocity = b_obj.rigid_body.deactivate_angular_velocity
        layer = int(b_obj.nifcollision.collision_layer)

        # TODO [object][collision][flags] export bsxFlags
        # self.export_bsx_upb_flags(b_obj, parent_block)

        # if no collisions have been exported yet to this parent_block
        # then create new collision tree on parent_block
        # bhkCollisionObject -> bhkRigidBody
        if not parent_block.collision_object:
            # note: collision settings are taken from lowerclasschair01.nif
            if layer == NifFormat.OblivionLayer.OL_BIPED:
                # special collision object for creatures
                n_col_obj = self.export_bhk_blend_collision(b_obj)

                # TODO [collsion][annimation] add detection for this
                self.export_bhk_blend_controller(b_obj, parent_block)
            else:
                # usual collision object
                n_col_obj = self.export_bhk_collison_object(b_obj)

            parent_block.collision_object = n_col_obj
            n_col_obj.target = parent_block

            n_bhkrigidbody = self.export_bhk_rigid_body(b_obj, n_col_obj)

            # we will use n_col_body to attach shapes to below
            n_col_body = n_bhkrigidbody

        else:
            n_col_body = parent_block.collision_object.body
            # fix total mass
            n_col_body.mass += rigid_body.mass

        if coll_ispacked:
            self.export_collision_packed(b_obj, n_col_body, layer, n_havok_mat)
        else:
            if b_obj.nifcollision.export_bhklist:
                self.export_collision_list(b_obj, n_col_body, layer, n_havok_mat)
            else:
                self.export_collision_single(b_obj, n_col_body, layer, n_havok_mat)

    def export_bhk_rigid_body(self, b_obj, n_col_obj):

        n_r_body = block_store.create_block("bhkRigidBody", b_obj)
        n_col_obj.body = n_r_body
        n_r_body.layer = int(b_obj.nifcollision.collision_layer)
        n_r_body.col_filter = b_obj.nifcollision.col_filter
        n_r_body.unknown_short = 0
        n_r_body.unknown_int_1 = 0
        n_r_body.unknown_int_2 = 2084020722
        unk_3 = n_r_body.unknown_3_ints
        unk_3[0] = 0
        unk_3[1] = 0
        unk_3[2] = 0
        n_r_body.collision_response = 1
        n_r_body.unknown_byte = 0
        n_r_body.process_contact_callback_delay = 65535
        unk_2 = n_r_body.unknown_2_shorts
        unk_2[0] = 35899
        unk_2[1] = 16336
        n_r_body.layer_copy = n_r_body.layer
        n_r_body.col_filter_copy = n_r_body.col_filter
        # TODO [format] nif.xml update required
        # ukn_6 = n_r_body.unknown_6_shorts
        # ukn_6[0] = 21280
        # ukn_6[1] = 4581
        # ukn_6[2] = 62977
        # ukn_6[3] = 65535
        # ukn_6[4] = 44
        # ukn_6[5] = 0

        b_r_body = b_obj.rigid_body
        # mass is 1.0 at the moment (unless property was set on import or by the user)
        # will be fixed in update_rigid_bodies()
        n_r_body.mass = b_r_body.mass
        n_r_body.linear_damping = b_r_body.linear_damping
        n_r_body.angular_damping = b_r_body.angular_damping
        # n_r_body.linear_velocity = linear_velocity
        # n_r_body.angular_velocity = angular_velocity
        n_r_body.friction = b_r_body.friction
        n_r_body.restitution = b_r_body.restitution
        n_r_body.max_linear_velocity = b_obj.nifcollision.max_linear_velocity
        n_r_body.max_angular_velocity = b_obj.nifcollision.max_angular_velocity
<<<<<<< HEAD
        # todo - no longer available in blender 3.1, add to nifcollision
        # n_r_body.penetration_depth = b_obj.collision.permeability
=======
        n_r_body.penetration_depth = b_obj.nifcollision.penetration_depth
>>>>>>> 5eaeb329
        n_r_body.motion_system = b_obj.nifcollision.motion_system
        n_r_body.deactivator_type = b_obj.nifcollision.deactivator_type
        n_r_body.solver_deactivation = b_obj.nifcollision.solver_deactivation
        # TODO [collision][properties][ui] expose unknowns to UI & make sure to keep defaults
        n_r_body.unknown_byte_1 = 1
        n_r_body.unknown_byte_2 = 1
        n_r_body.quality_type = b_obj.nifcollision.quality_type
        n_r_body.unknown_int_9 = 0
        return n_r_body

    def export_bhk_collison_object(self, b_obj):
        layer = int(b_obj.nifcollision.collision_layer)
        col_filter = b_obj.nifcollision.col_filter

        n_col_obj = block_store.create_block("bhkCollisionObject", b_obj)
        if layer == NifFormat.OblivionLayer.OL_ANIM_STATIC and col_filter != 128:
            # animated collision requires flags = 41
            # unless it is a constrainted but not keyframed object
            n_col_obj.flags = 41
        else:
            # in all other cases this seems to be enough
            n_col_obj.flags = 1
        return n_col_obj

    def export_bhk_blend_collision(self, b_obj):
        n_col_obj = block_store.create_block("bhkBlendCollisionObject", b_obj)
        n_col_obj.flags = 9
        n_col_obj.unknown_float_1 = 1.0
        n_col_obj.unknown_float_2 = 1.0
        return n_col_obj

    # TODO [collision][animation] Move out to an physic animation class.
    def export_bhk_blend_controller(self, b_obj, parent_block):
        # also add a controller for it
        n_blend_ctrl = block_store.create_block("bhkBlendController", b_obj)
        n_blend_ctrl.flags = 12
        n_blend_ctrl.frequency = 1.0
        n_blend_ctrl.phase = 0.0
        n_blend_ctrl.start_time = consts.FLOAT_MAX
        n_blend_ctrl.stop_time = consts.FLOAT_MIN
        parent_block.add_controller(n_blend_ctrl)

    # TODO [collision] Move to collision
    def update_rigid_bodies(self):
        if bpy.context.scene.niftools_scene.game in ('OBLIVION', 'FALLOUT_3', 'SKYRIM'):
            n_rigid_bodies = [n_rigid_body for n_rigid_body in block_store.block_to_obj if isinstance(n_rigid_body, NifFormat.bhkRigidBody)]

            # update rigid body center of gravity and mass
            if self.IGNORE_BLENDER_PHYSICS:
                # we are not using blender properties to set the mass
                # so calculate mass automatically first calculate distribution of mass
                total_mass = 0
                for n_block in n_rigid_bodies:
                    n_block.update_mass_center_inertia(solid=self.EXPORT_OB_SOLID)
                    total_mass += n_block.mass

                # to avoid zero division error later (if mass is zero then this does not matter anyway)
                if total_mass == 0:
                    total_mass = 1

                # now update the mass ensuring that total mass is EXPORT_OB_MASS
                for n_block in n_rigid_bodies:
                    mass = self.EXPORT_OB_MASS * n_block.mass / total_mass
                    # lower bound on mass
                    if mass < 0.0001:
                        mass = 0.05
                    n_block.update_mass_center_inertia(mass=mass, solid=self.EXPORT_OB_SOLID)
            else:
                # using blender properties, so n_block.mass *should* have been set properly
                for n_block in n_rigid_bodies:
                    # lower bound on mass
                    if n_block.mass < 0.0001:
                        n_block.mass = 0.05
                    n_block.update_mass_center_inertia(mass=n_block.mass, solid=self.EXPORT_OB_SOLID)

    def export_bhk_mopp_bv_tree_shape(self, b_obj, n_col_body):
        n_col_mopp = block_store.create_block("bhkMoppBvTreeShape", b_obj)
        n_col_body.shape = n_col_mopp
        # n_col_mopp.material = n_havok_mat[0]
        unk_8 = n_col_mopp.unknown_8_bytes
        unk_8[0] = 160
        unk_8[1] = 13
        unk_8[2] = 75
        unk_8[3] = 1
        unk_8[4] = 192
        unk_8[5] = 207
        unk_8[6] = 144
        unk_8[7] = 11
        n_col_mopp.unknown_float = 1.0
        return n_col_mopp

    def export_bhk_packed_nitristrip_shape(self, b_obj, n_col_mopp):
        # the mopp origin, scale, and data are written later
        n_col_shape = block_store.create_block("bhkPackedNiTriStripsShape", b_obj)
        n_col_shape.unknown_int_1 = 0
        n_col_shape.unknown_int_2 = 21929432
        n_col_shape.unknown_float_1 = 0.1
        n_col_shape.unknown_int_3 = 0
        n_col_shape.unknown_float_2 = 0
        n_col_shape.unknown_float_3 = 0.1
        scale = n_col_shape.scale
        scale.x = 0
        scale.y = 0
        scale.z = 0
        scale.unknown_float_4 = 0
        n_col_shape.scale_copy = scale
        n_col_mopp.shape = n_col_shape
        return n_col_shape

    def export_bhk_convex_vertices_shape(self, b_obj, fdistlist, fnormlist, radius, vertlist):
        colhull = block_store.create_block("bhkConvexVerticesShape", b_obj)
        # colhull.material = n_havok_mat[0]
        colhull.radius = radius

        unk_6 = colhull.unknown_6_floats
        unk_6[2] = -0.0  # enables arrow detection
        unk_6[5] = -0.0  # enables arrow detection
        # note: unknown 6 floats are usually all 0

        # Vertices
        colhull.num_vertices = len(vertlist)
        colhull.vertices.update_size()
        for vhull, vert in zip(colhull.vertices, vertlist):
            vhull.x = vert[0] / self.HAVOK_SCALE
            vhull.y = vert[1] / self.HAVOK_SCALE
            vhull.z = vert[2] / self.HAVOK_SCALE
            # w component is 0

        # Normals
        colhull.num_normals = len(fnormlist)
        colhull.normals.update_size()
        for nhull, norm, dist in zip(colhull.normals, fnormlist, fdistlist):
            nhull.x = norm[0]
            nhull.y = norm[1]
            nhull.z = norm[2]
            nhull.w = dist / self.HAVOK_SCALE

        return colhull

    def export_collision_object(self, b_obj, layer, n_havok_mat):
        """Export object obj as box, sphere, capsule, or convex hull.
        Note: polyheder is handled by export_collision_packed."""

        # find bounding box data
        if not b_obj.data.vertices:
            NifLog.warn(f"Skipping collision object {b_obj} without vertices.")
            return None

        box_extends = self.calculate_box_extents(b_obj)
        calc_bhkshape_radius = (box_extends[0][1] - box_extends[0][0] +
                                box_extends[1][1] - box_extends[1][0] +
                                box_extends[2][1] - box_extends[2][0]) / (6.0 * self.HAVOK_SCALE)

        b_r_body = b_obj.rigid_body
        if b_r_body.use_margin:
            margin = b_r_body.collision_margin
            if margin - calc_bhkshape_radius > NifOp.props.epsilon:
                radius = calc_bhkshape_radius
            else:
                radius = margin

        collision_shape = b_r_body.collision_shape
        if collision_shape in {'BOX', 'SPHERE'}:
            # note: collision settings are taken from lowerclasschair01.nif
            n_coltf = block_store.create_block("bhkConvexTransformShape", b_obj)

            # n_coltf.material = n_havok_mat[0]
            n_coltf.unknown_float_1 = 0.1

            unk_8 = n_coltf.unknown_8_bytes
            unk_8[0] = 96
            unk_8[1] = 120
            unk_8[2] = 53
            unk_8[3] = 19
            unk_8[4] = 24
            unk_8[5] = 9
            unk_8[6] = 253
            unk_8[7] = 4

            hktf = math.get_object_bind(b_obj)
            # the translation part must point to the center of the data
            # so calculate the center in local coordinates

            # TODO [collsion] Replace when method moves to bound class, causes circular dependency
            center = mathutils.Vector(((box_extends[0][0] + box_extends[0][1]) / 2.0,
                                      (box_extends[1][0] + box_extends[1][1]) / 2.0,
                                      (box_extends[2][0] + box_extends[2][1]) / 2.0))

            # and transform it to global coordinates
            center = center @ hktf
            hktf[0][3] = center[0]
            hktf[1][3] = center[1]
            hktf[2][3] = center[2]

            # we need to store the transpose of the matrix
            hktf.transpose()
            n_coltf.transform.set_rows(*hktf)

            # fix matrix for havok coordinate system
            n_coltf.transform.m_14 /= self.HAVOK_SCALE
            n_coltf.transform.m_24 /= self.HAVOK_SCALE
            n_coltf.transform.m_34 /= self.HAVOK_SCALE

            if collision_shape == 'BOX':
                n_colbox = block_store.create_block("bhkBoxShape", b_obj)
                n_coltf.shape = n_colbox
                # n_colbox.material = n_havok_mat[0]
                n_colbox.radius = radius

                unk_8 = n_colbox.unknown_8_bytes
                unk_8[0] = 0x6b
                unk_8[1] = 0xee
                unk_8[2] = 0x43
                unk_8[3] = 0x40
                unk_8[4] = 0x3a
                unk_8[5] = 0xef
                unk_8[6] = 0x8e
                unk_8[7] = 0x3e

                # fix dimensions for havok coordinate system
                box_extends = self.calculate_box_extents(b_obj)
                dims = n_colbox.dimensions
                dims.x = (box_extends[0][1] - box_extends[0][0]) / (2.0 * self.HAVOK_SCALE)
                dims.y = (box_extends[1][1] - box_extends[1][0]) / (2.0 * self.HAVOK_SCALE)
                dims.z = (box_extends[2][1] - box_extends[2][0]) / (2.0 * self.HAVOK_SCALE)
                n_colbox.minimum_size = min(dims.x, dims.y, dims.z)

            elif collision_shape == 'SPHERE':
                n_colsphere = block_store.create_block("bhkSphereShape", b_obj)
                n_coltf.shape = n_colsphere
                # n_colsphere.material = n_havok_mat[0]
                # TODO [object][collision] find out what this is: fix for havok coordinate system (6 * 7 = 42)
                # take average radius
                n_colsphere.radius = radius

            return n_coltf

        elif collision_shape in {'CYLINDER', 'CAPSULE'}:

            length = b_obj.dimensions.z - b_obj.dimensions.x
            radius = b_obj.dimensions.x / 2
            matrix = math.get_object_bind(b_obj)

            length_half = length / 2
            # calculate the direction unit vector
            v_dir = (mathutils.Vector((0, 0, 1)) @ matrix.to_3x3().inverted()).normalized()
            first_point = matrix.translation + v_dir * length_half
            second_point = matrix.translation - v_dir * length_half

            radius /= self.HAVOK_SCALE
            first_point /= self.HAVOK_SCALE
            second_point /= self.HAVOK_SCALE

            n_col_caps = block_store.create_block("bhkCapsuleShape", b_obj)
            # n_col_caps.material = n_havok_mat[0]
            # n_col_caps.skyrim_material = n_havok_mat[1]

            cap_1 = n_col_caps.first_point
            cap_1.x = first_point.x
            cap_1.y = first_point.y
            cap_1.z = first_point.z

            cap_2 = n_col_caps.second_point
            cap_2.x = second_point.x
            cap_2.y = second_point.y
            cap_2.z = second_point.z

            n_col_caps.radius = radius
            n_col_caps.radius_1 = radius
            n_col_caps.radius_2 = radius
            return n_col_caps

        elif collision_shape == 'CONVEX_HULL':
            b_mesh = b_obj.data
            b_transform_mat = math.get_object_bind(b_obj)

            b_rot_quat = b_transform_mat.decompose()[1]
            b_scale_vec = b_transform_mat.decompose()[0]
            '''
            scale = math.avg(b_scale_vec.to_tuple())
            if scale < 0:
                scale = - (-scale) ** (1.0 / 3)
            else:
                scale = scale ** (1.0 / 3)
            rotation /= scale
            '''

            # calculate vertices, normals, and distances
            vertlist = [b_transform_mat @ vert.co for vert in b_mesh.vertices]
            fnormlist = [b_rot_quat @ b_face.normal for b_face in b_mesh.polygons]
            fdistlist = [(b_transform_mat @ (-1 * b_mesh.vertices[b_mesh.polygons[b_face.index].vertices[0]].co)).dot(b_rot_quat.to_matrix() @ b_face.normal) for b_face in b_mesh.polygons]

            # remove duplicates through dictionary
            vertdict = {}
            for i, vert in enumerate(vertlist):
                vertdict[(int(vert[0] * consts.VERTEX_RESOLUTION),
                          int(vert[1] * consts.VERTEX_RESOLUTION),
                          int(vert[2] * consts.VERTEX_RESOLUTION))] = i

            fdict = {}
            for i, (norm, dist) in enumerate(zip(fnormlist, fdistlist)):
                fdict[(int(norm[0] * consts.NORMAL_RESOLUTION),
                       int(norm[1] * consts.NORMAL_RESOLUTION),
                       int(norm[2] * consts.NORMAL_RESOLUTION),
                       int(dist * consts.VERTEX_RESOLUTION))] = i

            # sort vertices and normals
            vertkeys = sorted(vertdict.keys())
            fkeys = sorted(fdict.keys())
            vertlist = [vertlist[vertdict[hsh]] for hsh in vertkeys]
            fnormlist = [fnormlist[fdict[hsh]] for hsh in fkeys]
            fdistlist = [fdistlist[fdict[hsh]] for hsh in fkeys]

            if len(fnormlist) > 65535 or len(vertlist) > 65535:
                raise io_scene_niftools.utils.logging.NifError("Mesh has too many polygons/vertices. Simply/split your mesh and try again.")

            return self.export_bhk_convex_vertices_shape(b_obj, fdistlist, fnormlist, radius, vertlist)

        else:
            raise io_scene_niftools.utils.logging.NifError(f'Cannot export collision type {collision_shape} to collision shape list')

    def export_collision_packed(self, b_obj, n_col_body, layer, n_havok_mat):
        """Add object ob as packed collision object to collision body
        n_col_body. If parent_block hasn't any collisions yet, a new
        packed list is created. If the current collision system is not
        a packed list of collisions (bhkPackedNiTriStripsShape), then
        a ValueError is raised.
        """

        if not n_col_body.shape:

            n_col_mopp = self.export_bhk_mopp_bv_tree_shape(b_obj, n_col_body)
            n_col_shape = self.export_bhk_packed_nitristrip_shape(b_obj, n_col_mopp)

        else:
            raise ValueError('Multi-material mopps not supported for now')
            # TODO [object][collision] this code will do the trick once multi-material mopps work
            # n_col_mopp = n_col_body.shape
            # if not isinstance(n_col_mopp, NifFormat.bhkMoppBvTreeShape):
            #     raise ValueError('Not a packed list of collisions')
            # n_col_shape = n_col_mopp.shape
            # if not isinstance(n_col_shape, NifFormat.bhkPackedNiTriStripsShape):
            #     raise ValueError('Not a packed list of collisions')

        b_mesh = b_obj.data
        transform = math.get_object_bind(b_obj)
        rotation = transform.decompose()[1]

        vertices = [vert.co * transform for vert in b_mesh.vertices]
        triangles = []
        normals = []
        for face in b_mesh.polygons:
            if len(face.vertices) < 3:
                continue  # ignore degenerate polygons
            triangles.append([face.vertices[i] for i in (0, 1, 2)])
            normals.append(rotation * face.normal)
            if len(face.vertices) == 4:
                triangles.append([face.vertices[i] for i in (0, 2, 3)])
                normals.append(rotation * face.normal)

        # TODO [collision][havok] Redo this as a material lookup
        havok_mat = NifFormat.HavokMaterial()
        havok_mat.material = n_havok_mat
        n_col_shape.add_shape(triangles, normals, vertices, layer, havok_mat.material)

    def export_collision_single(self, b_obj, n_col_body, layer, n_havok_mat):
        """Add collision object to n_col_body.
        If n_col_body already has a collision shape, throw ValueError."""
        if n_col_body.shape:
            raise ValueError('Collision body already has a shape')
        n_col_body.shape = self.export_collision_object(b_obj, layer, n_havok_mat)

    def export_collision_list(self, b_obj, n_col_body, layer, n_havok_mat):
        """Add collision object obj to the list of collision objects of n_col_body.
        If n_col_body has no collisions yet, a new list is created.
        If the current collision system is not a list of collisions
        (bhkListShape), then a ValueError is raised."""

        # if no collisions have been exported yet to this parent_block
        # then create new collision tree on parent_block
        # bhkCollisionObject -> bhkRigidBody -> bhkListShape
        # (this works in all cases, can be simplified just before the file is written)
        if not n_col_body.shape:
            n_col_shape = block_store.create_block("bhkListShape")
            n_col_body.shape = n_col_shape
            # n_col_shape.material = n_havok_mat[0]
        else:
            n_col_shape = n_col_body.shape
            if not isinstance(n_col_shape, NifFormat.bhkListShape):
                raise ValueError('Not a list of collisions')

        n_col_shape.add_shape(self.export_collision_object(b_obj, layer, n_havok_mat))<|MERGE_RESOLUTION|>--- conflicted
+++ resolved
@@ -173,12 +173,7 @@
         n_r_body.restitution = b_r_body.restitution
         n_r_body.max_linear_velocity = b_obj.nifcollision.max_linear_velocity
         n_r_body.max_angular_velocity = b_obj.nifcollision.max_angular_velocity
-<<<<<<< HEAD
-        # todo - no longer available in blender 3.1, add to nifcollision
-        # n_r_body.penetration_depth = b_obj.collision.permeability
-=======
         n_r_body.penetration_depth = b_obj.nifcollision.penetration_depth
->>>>>>> 5eaeb329
         n_r_body.motion_system = b_obj.nifcollision.motion_system
         n_r_body.deactivator_type = b_obj.nifcollision.deactivator_type
         n_r_body.solver_deactivation = b_obj.nifcollision.solver_deactivation
