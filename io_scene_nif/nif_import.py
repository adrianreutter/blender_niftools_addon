"""This script imports Netimmerse/Gamebryo nif files to Blender."""

# ***** BEGIN LICENSE BLOCK *****
#
# Copyright © 2005-2013, NIF File Format Library and Tools contributors.
# All rights reserved.
#
# Redistribution and use in source and binary forms, with or without
# modification, are permitted provided that the following conditions
# are met:
#
#    * Redistributions of source code must retain the above copyright
#      notice, this list of conditions and the following disclaimer.
#
#    * Redistributions in binary form must reproduce the above
#      copyright notice, this list of conditions and the following
#      disclaimer in the documentation and/or other materials provided
#      with the distribution.
#
#    * Neither the name of the NIF File Format Library and Tools
#      project nor the names of its contributors may be used to endorse
#      or promote products derived from this software without specific
#      prior written permission.
#
# THIS SOFTWARE IS PROVIDED BY THE COPYRIGHT HOLDERS AND CONTRIBUTORS
# "AS IS" AND ANY EXPRESS OR IMPLIED WARRANTIES, INCLUDING, BUT NOT
# LIMITED TO, THE IMPLIED WARRANTIES OF MERCHANTABILITY AND FITNESS
# FOR A PARTICULAR PURPOSE ARE DISCLAIMED. IN NO EVENT SHALL THE
# COPYRIGHT OWNER OR CONTRIBUTORS BE LIABLE FOR ANY DIRECT, INDIRECT,
# INCIDENTAL, SPECIAL, EXEMPLARY, OR CONSEQUENTIAL DAMAGES (INCLUDING,
# BUT NOT LIMITED TO, PROCUREMENT OF SUBSTITUTE GOODS OR SERVICES;
# LOSS OF USE, DATA, OR PROFITS; OR BUSINESS INTERRUPTION) HOWEVER
# CAUSED AND ON ANY THEORY OF LIABILITY, WHETHER IN CONTRACT, STRICT
# LIABILITY, OR TORT (INCLUDING NEGLIGENCE OR OTHERWISE) ARISING IN
# ANY WAY OUT OF THE USE OF THIS SOFTWARE, EVEN IF ADVISED OF THE
# POSSIBILITY OF SUCH DAMAGE.
#
# ***** END LICENSE BLOCK *****

from .nif_common import NifCommon
from .collisionsys.collision_import import bhkshape_import, bound_import
from .armaturesys.armature_import import Armature
from .materialsys.material import material_import
from .texturesys.texture import texture_import

from functools import reduce
import logging
import math
import operator
import os
import os.path

import bpy
import mathutils

import pyffi.spells.nif
import pyffi.spells.nif.fix
from pyffi.formats.nif import NifFormat
from pyffi.formats.egm import EgmFormat

class NifImportError(Exception):
    """A simple custom exception class for import errors."""
    pass

class NifImport(NifCommon):

    # degrees to radians conversion constant
    D2R = 3.14159265358979/180.0

    def execute(self):
        """Main import function."""

        # dictionary of names, to map NIF blocks to correct Blender names
        self.names = {}

        # dictionary of bones, maps Blender name to NIF block
        self.blocks = {}

        # dictionary of bones, maps Blender bone name to matrix that maps the
        # NIF bone matrix on the Blender bone matrix
        # B' = X * B, where B' is the Blender bone matrix, and B is the NIF bone matrix
        self.bones_extra_matrix = {}

        # dictionary of bones that belong to a certain armature
        # maps NIF armature name to list of NIF bone name
        self.armatures = {}

        # bone animation priorities (maps NiNode name to priority number);
        # priorities are set in import_kf_root and are stored into the name
        # of a NULL constraint (for lack of something better) in
        # import_armature
        self.bone_priorities = {}

        # dictionary mapping bhkRigidBody objects to list of objects imported
        # in Blender; after we've imported the tree, we use this dictionary
        # to set the physics constraints (ragdoll etc)
        self.havok_objects = {}

        # Helper systems
        # Store references to subsystems as needed.
        self.bhkhelper = bhkshape_import(parent=self)
        self.boundhelper = bound_import(parent=self)
        self.armaturehelper = Armature(parent=self)
        self.texturehelper = texture_import(parent=self)
        self.materialhelper = material_import(parent=self)


        # catch NifImportError
        try:
            # check that one armature is selected in 'import geometry + parent
            # to armature' mode
            if self.properties.skeleton ==  "GEOMETRY_ONLY":
                if (len(self.selected_objects) != 1
                    or self.selected_objects[0].type != 'ARMATURE'):
                    raise NifImportError(
                        "You must select exactly one armature in"
                        " 'Import Geometry Only + Parent To Selected Armature'"
                        " mode.")

            # open file for binary reading
            self.info("Importing %s" % self.properties.filepath)
            niffile = open(self.properties.filepath, "rb")
            self.data = NifFormat.Data()
            try:
                # check if nif file is valid
                self.data.inspect(niffile)
                if self.data.version >= 0:
                    # it is valid, so read the file
                    self.info("NIF file version: 0x%08X" % self.data.version)
                    self.info("Reading file")
                    self.data.read(niffile)
                elif self.data.version == -1:
                    raise NifImportError("Unsupported NIF version.")
                else:
                    raise NifImportError("Not a NIF file.")
            finally:
                # the file has been read or an error occurred: close file
                niffile.close()

            if self.properties.keyframe_file:
                # open keyframe file for binary reading
                self.info("Importing %s" % self.properties.keyframe_file)
                kffile = open(self.properties.keyframe_file, "rb")
                self.kfdata = NifFormat.Data()
                try:
                    # check if kf file is valid
                    self.kfdata.inspect(kffile)
                    if self.kfdata.version >= 0:
                        # it is valid, so read the file
                        self.info(
                            "KF file version: 0x%08X" % self.kfdata.version)
                        self.info("Reading keyframe file")
                        self.kfdata.read(kffile)
                    elif self.kfdata.version == -1:
                        raise NifImportError("Unsupported KF version.")
                    else:
                        raise NifImportError("Not a KF file.")
                finally:
                    # the file has been read or an error occurred: close file
                    kffile.close()
            else:
                self.kfdata = None

            if self.properties.egm_file:
                # open facegen egm file for binary reading
                self.info("Importing %s" % self.properties.egm_file)
                egmfile = open(self.properties.egm_file, "rb")
                self.egmdata = EgmFormat.Data()
                try:
                    # check if kf file is valid
                    self.egmdata.inspect(egmfile)
                    if self.egmdata.version >= 0:
                        # it is valid, so read the file
                        self.info("EGM file version: %03i"
                                         % self.egmdata.version)
                        self.info("Reading FaceGen egm file")
                        self.egmdata.read(egmfile)
                        # scale the data
                        self.egmdata.apply_scale(self.properties.scale_correction)
                    elif self.egmdata.version == -1:
                        raise NifImportError("Unsupported EGM version.")
                    else:
                        raise NifImportError("Not an EGM file.")
                finally:
                    # the file has been read or an error occurred: close file
                    egmfile.close()
            else:
                self.egmdata = None

            self.info("Importing data")
            # calculate and set frames per second
            if self.properties.animation:
                self.fps = self.get_frames_per_second(
                    self.data.roots
                    + (self.kfdata.roots if self.kfdata else []))
                self.context.scene.render.fps = self.fps

            # merge skeleton roots and transform geometry into the rest pose
            if self.properties.merge_skeleton_roots:
                pyffi.spells.nif.fix.SpellMergeSkeletonRoots(data=self.data).recurse()
            if self.properties.send_geoms_to_bind_pos:
                pyffi.spells.nif.fix.SpellSendGeometriesToBindPosition(data=self.data).recurse()
            if self.properties.send_detached_geoms_to_node_pos:
                pyffi.spells.nif.fix.SpellSendDetachedGeometriesToNodePosition(data=self.data).recurse()
            if self.properties.send_bones_to_bind_position:
                pyffi.spells.nif.fix.SpellSendBonesToBindPosition(data=self.data).recurse()
            if self.properties.apply_skin_deformation:
                for n_geom in self.data.get_global_iterator():
                    if not isinstance(n_geom, NifFormat.NiGeometry):
                        continue
                    if not n_geom.is_skin():
                        continue
                    self.info('Applying skin deformation on geometry %s'
                                     % n_geom.name)
                    vertices, normals = n_geom.get_skin_deformation()
                    for vold, vnew in zip(n_geom.data.vertices, vertices):
                        vold.x = vnew.x
                        vold.y = vnew.y
                        vold.z = vnew.z

            # scale tree
            toaster = pyffi.spells.nif.NifToaster()
            toaster.scale = self.properties.scale_correction
            pyffi.spells.nif.fix.SpellScale(data=self.data, toaster=toaster).recurse()

            # import all root blocks
            for block in self.data.roots:
                root = block
                # root hack for corrupt better bodies meshes
                # and remove geometry from better bodies on skeleton import
                for b in (b for b in block.tree()
                          if isinstance(b, NifFormat.NiGeometry)
                          and b.is_skin()):
                    # check if root belongs to the children list of the
                    # skeleton root (can only happen for better bodies meshes)
                    if root in [c for c in b.skin_instance.skeleton_root.children]:
                        # fix parenting and update transform accordingly
                        b.skin_instance.data.set_transform(
                            root.get_transform()
                            * b.skin_instance.data.get_transform())
                        b.skin_instance.skeleton_root = root
                        # delete non-skeleton nodes if we're importing
                        # skeleton only
                        if self.properties.skeleton ==  "SKELETON_ONLY":
                            nonbip_children = (child for child in root.children
                                               if child.name[:6] != 'Bip01 ')
                            for child in nonbip_children:
                                root.remove_child(child)
                # import this root block
                self.debug("Root block: %s" % root.get_global_display())
                # merge animation from kf tree into nif tree
                if self.properties.animation and self.kfdata:
                    for kf_root in self.kfdata.roots:
                        self.import_kf_root(kf_root, root)
                # import the nif tree
                self.import_root(root)
        finally:
            # clear progress bar
            self.info("Finished")
            # XXX no longer needed?
            # do a full scene update to ensure that transformations are applied
            # self.context.scene.update()

        return {'FINISHED'}

    def import_root(self, root_block):
        """Main import function."""
        # check that this is not a kf file
        if isinstance(root_block,
                      (NifFormat.NiSequence,
                       NifFormat.NiSequenceStreamHelper)):
            raise NifImportError("direct .kf import not supported")

        # divinity 2: handle CStreamableAssetData
        if isinstance(root_block, NifFormat.CStreamableAssetData):
            root_block = root_block.root

        # sets the root block parent to None, so that when crawling back the
        # script won't barf
        root_block._parent = None

        # set the block parent through the tree, to ensure I can always move
        # backward
        self.set_parents(root_block)

        # mark armature nodes and bones
        self.armaturehelper.mark_armatures_bones(root_block)

        # import the keyframe notes
        if self.properties.animation:
            self.import_text_keys(root_block)

        # read the NIF tree
        if self.armaturehelper.is_armature_root(root_block):
            # special case 1: root node is skeleton root
            self.debug("%s is an armature root" % root_block.name)
            b_obj = self.import_branch(root_block)

        elif self.is_grouping_node(root_block):
            # special case 2: root node is grouping node
            self.debug("%s is a grouping node" % root_block.name)
            b_obj = self.import_branch(root_block)

        elif isinstance(root_block, NifFormat.NiTriBasedGeom):
            # trishape/tristrips root
            b_obj = self.import_branch(root_block)

        elif isinstance(root_block, NifFormat.NiNode):
            # root node is dummy scene node

            # process collision
            if root_block.collision_object:
                bhk_body = root_block.collision_object.body
                if not isinstance(bhk_body, NifFormat.bhkRigidBody):
                    self.warning(
                        "Unsupported collision structure under node %s"
                        % root_block.name)
                self.bhkhelper.import_bhk_shape(bhkshape=bhk_body)

            #process extra data
            for n_extra in root_block.get_extra_datas():
                if isinstance(n_extra, NifFormat.BSXFlags):
                    # get bsx flags so we can attach it to collision object
                    bsx_flags = n_extra.integer_data
                elif isinstance(n_extra, NifFormat.NiStringExtraData):
                    if n_extra.name == "UPB":
                        upbflags = n_extra.string_data
                elif isinstance(n_extra, NifFormat.BSBound):
                    self.boundhelper.import_bounding_box(n_extra)


            # process all its children
            for child in root_block.children:
                b_obj = self.import_branch(child)

        elif isinstance(root_block, NifFormat.NiCamera):
            self.warning('Skipped NiCamera root')

        elif isinstance(root_block, NifFormat.NiPhysXProp):
            self.warning('Skipped NiPhysXProp root')

        else:
            self.warning(
                "Skipped unsupported root block type '%s' (corrupted nif?)."
                % root_block.__class__)

        # store bone matrix offsets for re-export
        if self.bones_extra_matrix:
            self.armaturehelper.store_bones_extra_matrix()

        # store original names for re-export
        if self.names:
            self.armaturehelper.store_names()

        # now all havok objects are imported, so we are
        # ready to import the havok constraints
        for hkbody in self.havok_objects:
            self.import_bhk_constraints(hkbody)

        # parent selected meshes to imported skeleton
        if self.properties.skeleton ==  "SKELETON_ONLY":
            # rename vertex groups to reflect bone names
            # (for blends imported with older versions of the scripts!)
            for b_child_obj in self.selected_objects:
                if b_child_obj.type == 'MESH':
                    for oldgroupname in b_child_obj.vertex_groups.items():
                        newgroupname = self.get_bone_name_for_blender(oldgroupname)
                        if oldgroupname != newgroupname:
                            self.info(
                                "%s: renaming vertex group %s to %s"
                                % (b_child_obj, oldgroupname, newgroupname))
                            b_child_obj.data.renameVertGroup(
                                oldgroupname, newgroupname)
            # set parenting
            #b_obj.parent_set(self.selected_objects)
            bpy.ops.object.parent_set(type='OBJECT')
            scn = bpy.context.scene
            scn.objects.active = b_obj
            scn.update()


    def import_branch(self, niBlock, b_armature=None, n_armature=None):
        """Read the content of the current NIF tree branch to Blender
        recursively.

        :param niBlock: The nif block to import.
        :param b_armature: The blender armature for the current branch.
        :param n_armature: The corresponding nif block for the armature for
            the current branch.
        """
        self.info("Importing data")
        if not niBlock:
            return None
        elif (isinstance(niBlock, NifFormat.NiTriBasedGeom)
              and self.properties.skeleton !=  "SKELETON_ONLY"):
            # it's a shape node and we're not importing skeleton only
            # (self.properties.skeleton ==  "SKELETON_ONLY")
            self.debug("Building mesh in import_branch")
            # note: transform matrix is set during import
            b_obj = self.import_mesh(niBlock)
            # skinning? add armature modifier
            if niBlock.skin_instance:
                self.armaturehelper.append_armature_modifier(b_obj, b_armature)
            return b_obj
        elif isinstance(niBlock, NifFormat.NiNode):
            children = niBlock.children
            # bounding box child?
            bsbound = self.find_extra(niBlock, NifFormat.BSBound)
            if not (children
                    or niBlock.collision_object
                    or bsbound or niBlock.has_bounding_box
                    or self.IMPORT_EXTRANODES):
                # do not import unless the node is "interesting"
                return None
            # import object
            if self.armaturehelper.is_armature_root(niBlock):
                # all bones in the tree are also imported by
                # import_armature
                if self.properties.skeleton !=  "GEOMETRY_ONLY":
                    b_obj = self.armaturehelper.import_armature(niBlock)
                    b_armature = b_obj
                    n_armature = niBlock
                else:
                    b_obj = self.selected_objects[0]
                    b_armature = b_obj
                    n_armature = niBlock
                    self.info(
                        "Merging nif tree '%s' with armature '%s'"
                        % (niBlock.name, b_obj.name))
                    if niBlock.name != b_obj.name:
                        self.warning(
                            "Taking nif block '%s' as armature '%s'"
                            " but names do not match"
                            % (niBlock.name, b_obj.name))
                # armatures cannot group geometries into a single mesh
                geom_group = []
            elif self.armaturehelper.is_bone(niBlock):
                # bones have already been imported during import_armature
                b_obj = b_armature.data.bones[self.names[niBlock]]
                # bones cannot group geometries into a single mesh
                geom_group = []
            else:
                # is it a grouping node?
                geom_group = self.is_grouping_node(niBlock)
                # if importing animation, remove children that have
                # morph controllers from geometry group
                if self.properties.animation:
                    for child in geom_group:
                        if self.find_controller(
                            child, NifFormat.NiGeomMorpherController):
                            geom_group.remove(child)
                # import geometry/empty
                if (not geom_group
                    or not self.properties.combine_shapes
                    or len(geom_group) > 16):
                    # no grouping node, or too many materials to
                    # group the geometry into a single mesh
                    # so import it as an empty
                    if not niBlock.has_bounding_box:
                        b_obj = self.import_empty(niBlock)
                    else:
                        b_obj = self.boundhelper.import_bounding_box(niBlock)
                    geom_group = []
                else:
                    # node groups geometries, so import it as a mesh
                    self.info(
                        "Joining geometries %s to single object '%s'"
                        %([child.name for child in geom_group],
                          niBlock.name))
                    b_obj = None
                    for child in geom_group:
                        b_obj = self.import_mesh(child,
                                                 group_mesh=b_obj,
                                                 applytransform=True)
                    b_obj.name = self.import_name(niBlock)
                    # skinning? add armature modifier
                    if any(child.skin_instance
                           for child in geom_group):
                        self.armaturehelper.append_armature_modifier(b_obj, b_armature)
                    # settings for collision node
                    if isinstance(niBlock, NifFormat.RootCollisionNode):
                        b_obj.draw_type = 'BOUNDS'
                        b_obj.show_wire = True
                        b_obj.draw_bounds_type = 'POLYHEDERON'
                        b_obj.game.use_collision_bounds = True
                        b_obj.game.collision_bounds_type = 'TRIANGLE_MESH'
                        # also remove duplicate vertices
                        b_mesh = b_obj.data
                        numverts = len(b_mesh.vertices)
                        # 0.005 = 1/200
                        numdel = b_mesh.remDoubles(0.005)
                        if numdel:
                            self.info(
                                "Removed %i duplicate vertices"
                                " (out of %i) from collision mesh"
                                % (numdel, numverts))

            # find children that aren't part of the geometry group
            b_children_list = []
            children = [child for child in niBlock.children
                        if child not in geom_group]
            for n_child in children:
                b_child = self.import_branch(
                    n_child, b_armature=b_armature, n_armature=n_armature)
                if b_child:
                    b_children_list.append((n_child, b_child))

            object_children = [
                (n_child, b_child) for (n_child, b_child) in b_children_list
                if isinstance(b_child, bpy.types.Object)]

            # if not importing skeleton only
            if self.properties.skeleton !=  "SKELETON_ONLY":
                # import collision objects
                if isinstance(niBlock.collision_object, NifFormat.bhkNiCollisionObject):
                    bhk_body = niBlock.collision_object.body
                    if not isinstance(bhk_body, NifFormat.bhkRigidBody):
                        self.warning(
                            "Unsupported collision structure"
                            " under node %s" % niBlock.name)

                    collision_objs = self.bhkhelper.import_bhk_shape(bhkshape=bhk_body)
                    # register children for parentship
                    object_children += [
                        (bhk_body, b_child) for b_child in collision_objs]

                # import bounding box
                if bsbound:
                    object_children += [
                        (bsbound, self.bhkhelper.import_bounding_box(bsbound))]

            # fix parentship
            if isinstance(b_obj, bpy.types.Object):
                # simple object parentship
                for (n_child, b_child) in object_children:
                    b_child.parent = b_obj

            elif isinstance(b_obj, bpy.types.Bone):
                # bone parentship, is a bit more complicated
                # go to rest position
                
                #b_armature.data.restPosition = True
                bpy.context.scene.objects.active = b_armature
                
                # set up transforms
                for n_child, b_child in object_children:
                    # save transform
                    matrix = mathutils.Matrix(
                        b_child.getMatrix('localspace'))
                    # fix transform
                    # the bone has in the nif file an armature space transform
                    # given by niBlock.get_transform(relative_to=n_armature)
                    #
                    # in detail:
                    # a vertex in the collision object has global
                    # coordinates
                    #   v * Z * B
                    # with v the vertex, Z the object transform
                    # (currently b_obj_matrix)
                    # and B the nif bone matrix

                    # in Blender however a vertex has coordinates
                    #   v * O * T * B'
                    # with B' the Blender bone matrix
                    # so we need that
                    #   Z * B = O * T * B' or equivalently
                    #   O = Z * B * B'^{-1} * T^{-1}
                    #     = Z * X^{-1} * T^{-1}
                    # since
                    #   B' = X * B
                    # with X = self.bones_extra_matrix[B]

                    # post multiply Z with X^{-1}
                    extra = mathutils.Matrix(
                        self.bones_extra_matrix[niBlock])
                    extra.invert()
                    matrix = matrix * extra
                    # cancel out the tail translation T
                    # (the tail causes a translation along
                    # the local Y axis)
                    matrix[3][1] -= b_obj.length
                    b_child.matrix_local = matrix
                    # parent child to the bone
                    b_armature.makeParentBone(
                        [b_child], b_obj.name)
                
            else:
                raise RuntimeError(
                    "Unexpected object type %s" % b_obj.__class__)

            # track camera for billboard nodes
            if isinstance(niBlock, NifFormat.NiBillboardNode):
                # find camera object
                for obj in self.context.scene.objects:
                    if obj.type == 'CAMERA':
                        break
                else:
                    raise NifImportError(
                        "Scene needs camera for billboard node"
                        " (add a camera and try again)")
                # make b_obj track camera object
                #b_obj.setEuler(0,0,0)
                b_obj.constraints.append(
                    bpy.types.Constraint.TRACKTO)
                self.warning(
                    "Constraint for billboard node on %s added"
                    " but target not set due to transform bug"
                    " in Blender. Set target to Camera manually."
                    % b_obj)
                constr = b_obj.constraints[-1]
                constr[Blender.Constraint.Settings.TRACK] = Blender.Constraint.Settings.TRACKZ
                constr[Blender.Constraint.Settings.UP] = Blender.Constraint.Settings.UPY
                # yields transform bug!
                #constr[Blender.Constraint.Settings.TARGET] = obj

            # set object transform
            # this must be done after all children objects have been
            # parented to b_obj
            if isinstance(b_obj, bpy.types.Object):
                # note: bones already have their matrix set
                b_obj.matrix_local = self.import_matrix(niBlock)

                # import the animations
                if self.properties.animation:
                    self.set_animation(niBlock, b_obj)
                    # import the extras
                    self.import_text_keys(niBlock)
                    # import vis controller
                    self.import_object_vis_controller(
                        b_object=b_obj, n_node=niBlock)

            # import extra node data, such as node type
            # (other types should be added here too)
            if (isinstance(niBlock, NifFormat.NiLODNode)
                # XXX additional isinstance(b_obj, bpy.types.Object)
                # XXX is a 'workaround' to the limitation that bones
                # XXX cannot have properties in Blender 2.4x
                # XXX (remove this check with Blender 2.5)
                and isinstance(b_obj, bpy.types.Object)):
                b_obj.addProperty("Type", "NiLODNode", "STRING")
                # import lod data
                range_data = niBlock.lod_level_data
                for lod_level, (n_child, b_child) in zip(
                    range_data.lod_levels, b_children_list):
                    b_child.addProperty(
                        "Near Extent", lod_level.near_extent, "FLOAT")
                    b_child.addProperty(
                        "Far Extent", lod_level.far_extent, "FLOAT")

            return b_obj
        # all else is currently discarded
        return None

    def import_name(self, niBlock, max_length=22):
        """Get unique name for an object, preserving existing names.
        The maximum name length defaults to 22, since this is the
        maximum for Blender objects. Bone names can reach length 32.

        :param niBlock: A named nif block.
        :type niBlock: :class:`~pyffi.formats.nif.NifFormat.NiObjectNET`
        :param max_length: The maximum length of the name.
        :type max_length: :class:`int`
        """
        if niBlock in self.names:
            return self.names[niBlock]

        self.debug(
            "Importing name for %s block from %s"
            % (niBlock.__class__.__name__, niBlock.name))

        # find unique name for Blender to use
        uniqueInt = 0
<<<<<<< HEAD
        # strip null terminator from name
        niBlock.name = niBlock.name.strip()
=======
>>>>>>> 35944244
        niName = niBlock.name.decode()
        # if name is empty, create something non-empty
        if not niName:
            if isinstance(niBlock, NifFormat.RootCollisionNode):
                niName = "collision"
            else:
                niName = "noname"
        for uniqueInt in range(-1, 1000):
            # limit name length
            if uniqueInt == -1:
                shortName = niName[:max_length-1]
            else:
                shortName = ('%s.%02d'
                             % (niName[:max_length-4],
                                uniqueInt))
            # bone naming convention for blender
            shortName = self.get_bone_name_for_blender(shortName)
            # make sure it is unique
            if (shortName not in bpy.data.objects
                and shortName not in bpy.data.materials
                and shortName not in bpy.data.meshes):
                # shortName not in use anywhere
                break
        else:
            raise RuntimeError("Ran out of names.")
        # save mapping
        # block niBlock has Blender name shortName
        self.names[niBlock] = shortName
        # Blender name shortName corresponds to niBlock
        self.blocks[shortName] = niBlock
        self.debug("Selected unique name %s" % shortName)
        return shortName

    def import_matrix(self, niBlock, relative_to=None):
        """Retrieves a niBlock's transform matrix as a Mathutil.Matrix."""
        # return Matrix(*niBlock.get_transform(relative_to).as_list())
        n_scale, n_rot_mat3, n_loc_vec3 = niBlock.get_transform(relative_to).get_scale_rotation_translation()

        # create a location matrix
        b_loc_vec = mathutils.Vector(n_loc_vec3.as_tuple())
        b_loc_vec = mathutils.Matrix.Translation(b_loc_vec)
        
        # create a scale matrix
        b_scale_mat = mathutils.Matrix.Scale(n_scale, 4)

        # create a rotation matrix
        b_rot_mat = mathutils.Matrix()
        b_rot_mat[0].xyz = n_rot_mat3.m_11, n_rot_mat3.m_12, n_rot_mat3.m_13
        b_rot_mat[1].xyz = n_rot_mat3.m_21, n_rot_mat3.m_22, n_rot_mat3.m_23
        b_rot_mat[2].xyz = n_rot_mat3.m_31, n_rot_mat3.m_32, n_rot_mat3.m_33
        
        b_import_matrix = (b_loc_vec * b_rot_mat) * b_scale_mat
        return b_import_matrix

    def import_empty(self, niBlock):
        """Creates and returns a grouping empty."""
        shortname = self.import_name(niBlock)
        b_empty = bpy.data.objects.new(shortname, None)

        # TODO - is longname needed???
        b_empty.niftools.longname = niBlock.name.decode()

        self.context.scene.objects.link(b_empty)

        if niBlock.name in self.bone_priorities:
            constr = b_empty.constraints.append(
                bpy.types.Constraint.NULL)
            constr.name = "priority:%i" % self.bone_priorities[niBlock.name]
        return b_empty



    def import_material_controllers(self, b_material, n_geom):
        """Import material animation data for given geometry."""
        if not self.properties.animation:
            return

        self.import_material_alpha_controller(b_material, n_geom)
        self.import_material_color_controller(
            b_material=b_material,
            b_channels=("MirR", "MirG", "MirB"),
            n_geom=n_geom,
            n_target_color=NifFormat.TargetColor.TC_AMBIENT)
        self.import_material_color_controller(
            b_material=b_material,
            b_channels=("R", "G", "B"),
            n_geom=n_geom,
            n_target_color=NifFormat.TargetColor.TC_DIFFUSE)
        self.import_material_color_controller(
            b_material=b_material,
            b_channels=("SpecR", "SpecG", "SpecB"),
            n_geom=n_geom,
            n_target_color=NifFormat.TargetColor.TC_SPECULAR)
        self.import_material_uv_controller(b_material, n_geom)

    def import_material_uv_controller(self, b_material, n_geom):
        """Import UV controller data."""
        # search for the block
        n_ctrl = self.find_controller(n_geom,
                                      NifFormat.NiUVController)
        if not(n_ctrl and n_ctrl.data):
            return
        self.info("importing UV controller")
        b_channels = ("OfsX", "OfsY", "SizeX", "SizeY")
        for b_channel, n_uvgroup in zip(b_channels,
                                        n_ctrl.data.uv_groups):
            if n_uvgroup.keys:
                # create curve in material ipo
                b_ipo = self.get_material_ipo(b_material)
                b_curve = b_ipo.addCurve(b_channel)
                b_curve.interpolation = self.get_b_ipol_from_n_ipol(
                    n_uvgroup.interpolation)
                b_curve.extend = self.get_extend_from_flags(n_ctrl.flags)
                for n_key in n_uvgroup.keys:
                    if b_channel.startswith("Ofs"):
                        # offsets are negated
                        b_curve[1 + n_key.time * self.fps] = -n_key.value
                    else:
                        b_curve[1 + n_key.time * self.fps] = n_key.value

    def import_material_alpha_controller(self, b_material, n_geom):
        # find alpha controller
        n_matprop = self.find_property(n_geom, NifFormat.NiMaterialProperty)
        if not n_matprop:
            return
        n_alphactrl = self.find_controller(n_matprop,
                                           NifFormat.NiAlphaController)
        if not(n_alphactrl and n_alphactrl.data):
            return
        self.info("importing alpha controller")
        b_channel = "Alpha"
        b_ipo = self.get_material_ipo(b_material)
        b_curve = b_ipo.addCurve(b_channel)
        b_curve.interpolation = self.get_b_ipol_from_n_ipol(
            n_alphactrl.data.data.interpolation)
        b_curve.extend = self.get_extend_from_flags(n_alphactrl.flags)
        for n_key in n_alphactrl.data.data.keys:
            b_curve[1 + n_key.time * self.fps] = n_key.value

    def import_material_color_controller(
        self, b_material, b_channels, n_geom, n_target_color):
        # find material color controller with matching target color
        n_matprop = self.find_property(n_geom, NifFormat.NiMaterialProperty)
        if not n_matprop:
            return
        for ctrl in n_matprop.get_controllers():
            if isinstance(ctrl, NifFormat.NiMaterialColorController):
                if ctrl.get_target_color() == n_target_color:
                    n_matcolor_ctrl = ctrl
                    break
        else:
            return
        self.info(
            "importing material color controller for target color %s"
            " into blender channels %s"
            % (n_target_color, b_channels))
        # import data as curves
        b_ipo = self.get_material_ipo(b_material)
        for i, b_channel in enumerate(b_channels):
            b_curve = b_ipo.addCurve(b_channel)
            b_curve.interpolation = self.get_b_ipol_from_n_ipol(
                n_matcolor_ctrl.data.data.interpolation)
            b_curve.extend = self.get_extend_from_flags(n_matcolor_ctrl.flags)
            for n_key in n_matcolor_ctrl.data.data.keys:
                b_curve[1 + n_key.time * self.fps] = n_key.value.as_list()[i]

    def get_material_ipo(self, b_material):
        """Return existing material ipo data, or if none exists, create one
        and return that.
        """
        if not b_material.ipo:
            b_material.ipo = Blender.Ipo.New("Material", "MatIpo")
        return b_material.ipo

    def import_object_vis_controller(self, b_object, n_node):
        """Import vis controller for blender object."""
        n_vis_ctrl = self.find_controller(n_node, NifFormat.NiVisController)
        if not(n_vis_ctrl and n_vis_ctrl.data):
            return
        self.info("importing vis controller")
        b_channel = "Layer"
        b_ipo = self.get_object_ipo(b_object)
        b_curve = b_ipo.addCurve(b_channel)
        b_curve.interpolation = Blender.IpoCurve.InterpTypes.CONST
        b_curve.extend = self.get_extend_from_flags(n_vis_ctrl.flags)
        for n_key in n_vis_ctrl.data.keys:
            b_curve[1 + n_key.time * self.fps] = (
                2 ** (n_key.value + max([1] + self.context.scene.getLayers()) - 1))

    def get_object_ipo(self, b_object):
        """Return existing object ipo data, or if none exists, create one
        and return that.
        """
        if not b_object.ipo:
            b_object.ipo = Blender.Ipo.New("Object", "Ipo")
        return b_object.ipo

    def import_mesh(self, niBlock,
                    group_mesh=None,
                    applytransform=False,
                    relative_to=None):
        """Creates and returns a raw mesh, or appends geometry data to
        group_mesh.

        :param niBlock: The nif block whose mesh data to import.
        :type niBlock: C{NiTriBasedGeom}
        :param group_mesh: The mesh to which to append the geometry
            data. If C{None}, a new mesh is created.
        :type group_mesh: A Blender object that has mesh data.
        :param applytransform: Whether to apply the niBlock's
            transformation to the mesh. If group_mesh is not C{None},
            then applytransform must be C{True}.
        :type applytransform: C{bool}
        """
        assert(isinstance(niBlock, NifFormat.NiTriBasedGeom))

        self.info("Importing mesh data for geometry %s" % niBlock.name)

        if group_mesh:
            b_obj = group_mesh
            b_mesh = group_mesh.data
        else:
            # Mesh name -> must be unique, so tag it if needed
            b_name = self.import_name(niBlock)
            # create mesh data
            b_mesh = bpy.data.meshes.new(b_name)
            # create mesh object and link to data
            b_obj = bpy.data.objects.new(b_name, b_mesh)
            # link mesh object to the scene
            self.context.scene.objects.link(b_obj)
            # save original name as object property, for export
            if b_name != niBlock.name.decode():
                b_obj['Nif Name'] = niBlock.name.decode()

            # Mesh hidden flag
            if niBlock.flags & 1 == 1:
                b_obj.draw_type = 'WIRE' # hidden: wire
            else:
                b_obj.draw_type = 'TEXTURED' # not hidden: shaded

        # set transform matrix for the mesh
        if not applytransform:
            if group_mesh:
                raise NifImportError(
                    "BUG: cannot set matrix when importing meshes in groups;"
                    " use applytransform = True")

            b_obj.matrix_local = self.import_matrix(niBlock, relative_to=relative_to)

        else:
            # used later on
            transform = self.import_matrix(niBlock, relative_to=relative_to)

        # shortcut for mesh geometry data
        niData = niBlock.data
        if not niData:
            raise NifImportError("no shape data in %s" % b_name)

        # vertices
        n_verts = niData.vertices

        # faces
        n_tris = [list(tri) for tri in niData.get_triangles()]

        # "sticky" UV coordinates: these are transformed in Blender UV's
        n_uvco = niData.uv_sets

        # vertex normals
        n_norms = niData.normals

        '''
        Properties
        '''

        # Stencil (for double sided meshes)
        n_stencil_prop = self.find_property(niBlock, NifFormat.NiStencilProperty)
        # we don't check flags for now, nothing fancy
        if n_stencil_prop:
            b_mesh.show_double_sided = True
        else:
            b_mesh.show_double_sided = False

        # Material
        # note that NIF files only support one material for each trishape
        # find material property
        n_mat_prop = self.find_property(niBlock,
                                         NifFormat.NiMaterialProperty)

        if n_mat_prop:
            # Texture
            n_texture_prop = None
            if n_uvco:
                n_texture_prop = self.find_property(niBlock,
                                                  NifFormat.NiTexturingProperty)

            # Alpha
            n_alpha_prop = self.find_property(niBlock,
                                               NifFormat.NiAlphaProperty)

            # Specularity
            n_specular_prop = self.find_property(niBlock,
                                              NifFormat.NiSpecularProperty)

            # Wireframe
            n_wire_prop = self.find_property(niBlock,
                                              NifFormat.NiWireframeProperty)

            # bethesda shader
            bsShaderProperty = self.find_property(
                niBlock, NifFormat.BSShaderPPLightingProperty)

            # texturing effect for environment map
            # in official files this is activated by a NiTextureEffect child
            # preceeding the niBlock
            textureEffect = None
            if isinstance(niBlock._parent, NifFormat.NiNode):
                lastchild = None
                for child in niBlock._parent.children:
                    if child is niBlock:
                        if isinstance(lastchild, NifFormat.NiTextureEffect):
                            textureEffect = lastchild
                        break
                    lastchild = child
                else:
                    raise RuntimeError("texture effect scanning bug")
                # in some mods the NiTextureEffect child follows the niBlock
                # but it still works because it is listed in the effect list
                # so handle this case separately
                if not textureEffect:
                    for effect in niBlock._parent.effects:
                        if isinstance(effect, NifFormat.NiTextureEffect):
                            textureEffect = effect
                            break

            # extra datas (for sid meier's railroads) that have material info
            extra_datas = []
            for extra in niBlock.get_extra_datas():
                if isinstance(extra, NifFormat.NiIntegerExtraData):
                    if extra.name in self.EXTRA_SHADER_TEXTURES:
                        # yes, it describes the shader slot number
                        extra_datas.append(extra)

            # create material and assign it to the mesh
            # XXX todo: delegate search for properties to import_material
            material = self.materialhelper.import_material(n_mat_prop, n_texture_prop,
                                            n_alpha_prop, n_specular_prop,
                                            textureEffect, n_wire_prop,
                                            bsShaderProperty, extra_datas)
            # XXX todo: merge this call into import_material
            self.import_material_controllers(material, niBlock)
            b_mesh_materials = list(b_mesh.materials)
            try:
                materialIndex = b_mesh_materials.index(material)
            except ValueError:
                materialIndex = len(b_mesh_materials)
                b_mesh.materials.append(material)

            '''
            # if mesh has one material with n_wire_prop, then make the mesh
            # wire in 3D view
            if n_wire_prop:
                b_obj.draw_type = 'WIRE'
            '''
        else:
            material = None
            materialIndex = 0

        # if there are no vertices then enable face index shifts
        # (this fixes an issue with indexing)
        if len(b_mesh.vertices) == 0:
            check_shift = True
        else:
            check_shift = False

        # v_map will store the vertex index mapping
        # nif vertex i maps to blender vertex v_map[i]
        v_map = [0 for i in range(len(n_verts))] # pre-allocate memory, for faster performance

        # Following code avoids introducing unwanted cracks in UV seams:
        # Construct vertex map to get unique vertex / normal pair list.
        # We use a Python dictionary to remove doubles and to keep track of indices.
        # While we are at it, we also add vertices while constructing the map.
        n_map = {}
        b_v_index = len(b_mesh.vertices)
        for i, v in enumerate(n_verts):
            # The key k identifies unique vertex /normal pairs.
            # We use a tuple of ints for key, this works MUCH faster than a
            # tuple of floats.
            if n_norms:
                n = n_norms[i]
                k = (int(v.x*self.VERTEX_RESOLUTION),
                     int(v.y*self.VERTEX_RESOLUTION),
                     int(v.z*self.VERTEX_RESOLUTION),
                     int(n.x*self.NORMAL_RESOLUTION),
                     int(n.y*self.NORMAL_RESOLUTION),
                     int(n.z*self.NORMAL_RESOLUTION))
            else:
                k = (int(v.x*self.VERTEX_RESOLUTION),
                     int(v.y*self.VERTEX_RESOLUTION),
                     int(v.z*self.VERTEX_RESOLUTION))
            # check if vertex was already added, and if so, what index
            try:
                # this is the bottle neck...
                # can we speed this up?
                n_map_k = n_map[k]
            except KeyError:
                n_map_k = None
            if not n_map_k:
                # not added: new vertex / normal pair
                n_map[k] = i         # unique vertex / normal pair with key k was added, with NIF index i
                v_map[i] = b_v_index # NIF vertex i maps to blender vertex b_v_index
                # add the vertex
                if applytransform:
                    v = mathutils.Vector([v.x, v.y, v.z])
                    v  = v * transform
                    b_mesh.vertices.add(1)
                    b_mesh.vertices[-1].co = [v.x, v.y, v.z]
                else:
                    b_mesh.vertices.add(1)
                    b_mesh.vertices[-1].co = [v.x, v.y, v.z]
                # adds normal info if present (Blender recalculates these when
                # switching between edit mode and object mode, handled further)
                #if n_norms:
                #    mv = b_mesh.vertices[b_v_index]
                #    n = n_norms[i]
                #    mv.normal = mathutils.Vector(n.x, n.y, n.z)
                b_v_index += 1
            else:
                # already added
                # NIF vertex i maps to Blender vertex v_map[n_map_k]
                v_map[i] = v_map[n_map_k]
        # report
        self.debug("%i unique vertex-normal pairs" % len(n_map))
        # release memory
        del n_map

        # Adds the faces to the mesh
        f_map = [None]*len(n_tris)
        b_f_index = len(b_mesh.faces)
        num_new_faces = 0 # counter for debugging
        unique_faces = set() # to avoid duplicate faces
        for i, f in enumerate(n_tris):
            # get face index
            f_verts = [v_map[vert_index] for vert_index in f]
            # skip degenerate faces
            # we get a ValueError on faces.extend otherwise
            if (f_verts[0] == f_verts[1]) or (f_verts[1] == f_verts[2]) or (f_verts[2] == f_verts[0]):
                continue
            if tuple(f_verts) in unique_faces:
                continue
            unique_faces.add(tuple(f_verts))
            b_mesh.faces.add(1)
            if f_verts[2] == 0:
                # eeekadoodle fix
                f_verts[0], f_verts[1], f_verts[2] = f_verts[2], f_verts[0], f_verts[1]
                f[0], f[1], f[2] = f[2], f[0], f[1] # f[0] comes second
            b_mesh.faces[-1].vertices_raw = f_verts + [0]
            # keep track of added faces, mapping NIF face index to
            # Blender face index
            f_map[i] = b_f_index
            b_f_index += 1
            num_new_faces += 1
        # at this point, deleted faces (degenerate or duplicate)
        # satisfy f_map[i] = None

        self.debug("%i unique faces" % num_new_faces)

        # set face smoothing and material
        for b_f_index in f_map:
            if b_f_index is None:
                continue
            f = b_mesh.faces[b_f_index]
            f.use_smooth = True if n_norms else False
            f.material_index = materialIndex

        # vertex colors
        n_vcol = niData.vertex_colors

        if n_vcol:
            # create vertex_layers
            b_meshcolorlayer = b_mesh.vertex_colors.new(name="VertexColor") # color layer
            b_meshcolorlayeralpha = b_mesh.vertex_colors.new(name="VertexAlpha") # greyscale

            # Mesh Vertex Color / Mesh Face
            for n_tri, b_face_index in zip(n_tris, f_map):
                if b_face_index is None:
                    continue

                # MeshFace to MeshColor
                b_meshcolor = b_meshcolorlayer.data[b_face_index]
                b_meshalpha = b_meshcolorlayeralpha.data[b_face_index]

                for n_vert_index, n_vert in enumerate(n_tri):
                    '''TODO: Request index access in the Bpy API
                    b_meshcolor.color[n_vert_index]'''

                    # Each MeshColor has n Color's, mapping to (n)_vertex.
                    b_color = getattr(b_meshcolor, "color%s" % (n_vert_index + 1))
                    b_colora = getattr(b_meshalpha, "color%s" % (n_vert_index + 1))

                    b_color.r = n_vcol[n_vert].r
                    b_color.g = n_vcol[n_vert].g
                    b_color.b = n_vcol[n_vert].b
                    b_colora.v = n_vcol[n_vert].a

            # vertex colors influence lighting...
            # we have to set the use_vertex_color_light flag on the material
            # see below

        # UV coordinates
        # NIF files only support 'sticky' UV coordinates, and duplicates
        # vertices to emulate hard edges and UV seam. So whenever a hard edge
        # or a UV seam is present the mesh, vertices are duplicated. Blender
        # only must duplicate vertices for hard edges; duplicating for UV seams
        # would introduce unnecessary hard edges.

        # only import UV if there are faces
        # (some corner cases have only one vertex, and no faces,
        # and b_mesh.faceUV = 1 on such mesh raises a runtime error)
        if b_mesh.faces:
            # blender 2.5+ aloways uses uv's per face?
            #b_mesh.faceUV = 1
            #b_mesh.vertexUV = 0
            for i, uv_set in enumerate(n_uvco):
                # Set the face UV's for the mesh. The NIF format only supports
                # vertex UV's, but Blender only allows explicit editing of face
                # UV's, so load vertex UV's as face UV's
                uvlayer = self.materialhelper.get_uv_layer_name(i)
                if not uvlayer in b_mesh.uv_textures:
                    b_mesh.uv_textures.new(uvlayer)
                for f, b_f_index in zip(n_tris, f_map):
                    if b_f_index is None:
                        continue
                    uvlist = [(uv_set[vert_index].u, 1.0 - uv_set[vert_index].v) for vert_index in f]
                    b_mesh.uv_textures[uvlayer].data[b_f_index].uv1 = uvlist[0]
                    b_mesh.uv_textures[uvlayer].data[b_f_index].uv2 = uvlist[1]
                    b_mesh.uv_textures[uvlayer].data[b_f_index].uv3 = uvlist[2]
            b_mesh.uv_textures.active_index = 0

        if material:
            # fix up vertex colors depending on whether we had textures in the
            # material
            mbasetex = material.texture_slots[0]
            mglowtex = material.texture_slots[1]
            if b_mesh.vertex_colors:
                if mbasetex or mglowtex:
                    # textured material: vertex colors influence lighting
                    material.use_vertex_color_light = True
                else:
                    # non-textured material: vertex colors incluence color
                    material.use_vertex_color_paint = True

            # if there's a base texture assigned to this material sets it
            # to be displayed in Blender's 3D view
            # but only if there are UV coordinates
            if mbasetex and mbasetex.texture and n_uvco:
                imgobj = mbasetex.texture.image
                if imgobj:
                    for b_f_index in f_map:
                        if b_f_index is None:
                            continue
                        tface = b_mesh.uv_textures.active.data[b_f_index]
                        # gone in blender 2.5x+?
                        # f.mode = Blender.Mesh.FaceModes['TEX']
                        # f.transp = Blender.Mesh.FaceTranspModes['ALPHA']
                        tface.image = imgobj

        # import skinning info, for meshes affected by bones
        skininst = niBlock.skin_instance
        if skininst:
            skindata = skininst.data
            bones = skininst.bones
            boneWeights = skindata.bone_list
            for idx, bone in enumerate(bones):
                # skip empty bones (see pyffi issue #3114079)
                if not bone:
                    continue
                vertex_weights = boneWeights[idx].vertex_weights
                groupname = self.names[bone]
                if not groupname in b_obj.vertex_groups.items():
                    v_group = b_obj.vertex_groups.new(groupname)
                for skinWeight in vertex_weights:
                    vert = skinWeight.index
                    weight = skinWeight.weight
                    v_group.add([v_map[vert]], weight, 'REPLACE')

        # import body parts as vertex groups
        if isinstance(skininst, NifFormat.BSDismemberSkinInstance):
            skinpart = niBlock.get_skin_partition()
            for bodypart, skinpartblock in zip(
                skininst.partitions, skinpart.skin_partition_blocks):
                bodypart_wrap = NifFormat.BSDismemberBodyPartType()
                bodypart_wrap.set_value(bodypart.body_part)
                groupname = bodypart_wrap.get_detail_display()
                # create vertex group if it did not exist yet
                if not(groupname in b_mesh.vert_groups.items()):
                    b_mesh.addVertGroup(groupname)
                # find vertex indices of this group
                groupverts = [v_map[v_index]
                              for v_index in skinpartblock.vertex_map]
                # create the group
                b_mesh.assignVertsToGroup(
                    groupname, groupverts, 1,
                    Blender.Mesh.AssignModes.ADD)

        # import morph controller
        # XXX todo: move this to import_mesh_controllers
        if self.properties.animation:
            morphCtrl = self.find_controller(niBlock, NifFormat.NiGeomMorpherController)
            if morphCtrl:
                morphData = morphCtrl.data
                if morphData.num_morphs:
                    # insert base key at frame 1, using relative keys
                    b_mesh.insertKey(1, 'relative')
                    # get name for base key
                    keyname = morphData.morphs[0].frame_name
                    if not keyname:
                        keyname = 'Base'
                    # set name for base key
                    b_mesh.key.blocks[0].name = keyname
                    # get base vectors and import all morphs
                    baseverts = morphData.morphs[0].vectors
                    b_ipo = Blender.Ipo.New('Key' , 'KeyIpo')
                    b_mesh.key.ipo = b_ipo
                    for idxMorph in range(1, morphData.num_morphs):
                        # get name for key
                        keyname = morphData.morphs[idxMorph].frame_name
                        if not keyname:
                            keyname = 'Key %i' % idxMorph
                        self.info("inserting key '%s'" % keyname)
                        # get vectors
                        morphverts = morphData.morphs[idxMorph].vectors
                        # for each vertex calculate the key position from base
                        # pos + delta offset
                        assert(len(baseverts) == len(morphverts) == len(v_map))
                        for bv, mv, b_v_index in zip(baseverts, morphverts, v_map):
                            base = mathutils.Vector(bv.x, bv.y, bv.z)
                            delta = mathutils.Vector(mv.x, mv.y, mv.z)
                            v = base + delta
                            if applytransform:
                                v *= transform
                            b_mesh.vertices[b_v_index].co[0] = v.x
                            b_mesh.vertices[b_v_index].co[1] = v.y
                            b_mesh.vertices[b_v_index].co[2] = v.z
                        # update the mesh and insert key
                        b_mesh.insertKey(idxMorph, 'relative')
                        # set name for key
                        b_mesh.key.blocks[idxMorph].name = keyname
                        # set up the ipo key curve
                        try:
                            b_curve = b_ipo.addCurve(keyname)
                        except ValueError:
                            # this happens when two keys have the same name
                            # an instance of this is in fallout 3
                            # meshes/characters/_male/skeleton.nif HeadAnims:0
                            self.warning(
                                "skipped duplicate of key '%s'" % keyname)
                        # no idea how to set up the bezier triples -> switching
                        # to linear instead
                        b_curve.interpolation = Blender.IpoCurve.InterpTypes.LINEAR
                        # select extrapolation
                        b_curve.extend = self.get_extend_from_flags(morphCtrl.flags)
                        # set up the curve's control points
                        # first find the keys
                        # older versions store keys in the morphData
                        morphkeys = morphData.morphs[idxMorph].keys
                        # newer versions store keys in the controller
                        if (not morphkeys) and morphCtrl.interpolators:
                            morphkeys = morphCtrl.interpolators[idxMorph].data.data.keys
                        for key in morphkeys:
                            x =  key.value
                            frame =  1+int(key.time * self.fps + 0.5)
                            b_curve.addBezier( ( frame, x ) )
                        # finally: return to base position
                        for bv, b_v_index in zip(baseverts, v_map):
                            base = mathutils.Vector(bv.x, bv.y, bv.z)
                            if applytransform:
                                base *= transform
                            b_mesh.vertices[b_v_index].co[0] = base.x
                            b_mesh.vertices[b_v_index].co[1] = base.y
                            b_mesh.vertices[b_v_index].co[2] = base.z

        # import facegen morphs
        if self.egmdata:
            # XXX if there is an egm, the assumption is that there is only one
            # XXX mesh in the nif
            sym_morphs = [list(morph.get_relative_vertices())
                          for morph in self.egmdata.sym_morphs]
            asym_morphs = [list(morph.get_relative_vertices())
                          for morph in self.egmdata.asym_morphs]

            # insert base key at frame 1, using relative keys
            b_mesh.insertKey(1, 'relative')

            if self.IMPORT_EGMANIM:
                # if morphs are animated: create key ipo for mesh
                b_ipo = Blender.Ipo.New('Key' , 'KeyIpo')
                b_mesh.key.ipo = b_ipo


            morphs = ([(morph, "EGM SYM %i" % i)
                       for i, morph in enumerate(sym_morphs)]
                      +
                      [(morph, "EGM ASYM %i" % i)
                       for i, morph in enumerate(asym_morphs)])

            for morphverts, keyname in morphs:
                # length check disabled
                # as sometimes, oddly, the morph has more vertices...
                #assert(len(verts) == len(morphverts) == len(v_map))

                # for each vertex calculate the key position from base
                # pos + delta offset
                for bv, mv, b_v_index in zip(verts, morphverts, v_map):
                    base = mathutils.Vector(bv.x, bv.y, bv.z)
                    delta = mathutils.Vector(mv[0], mv[1], mv[2])
                    v = base + delta
                    if applytransform:
                        v *= transform
                    b_mesh.vertices[b_v_index].co[0] = v.x
                    b_mesh.vertices[b_v_index].co[1] = v.y
                    b_mesh.vertices[b_v_index].co[2] = v.z
                # update the mesh and insert key
                b_mesh.insertKey(1, 'relative')
                # set name for key
                b_mesh.key.blocks[-1].name = keyname

                if self.IMPORT_EGMANIM:
                    # set up the ipo key curve
                    b_curve = b_ipo.addCurve(keyname)
                    # linear interpolation
                    b_curve.interpolation = Blender.IpoCurve.InterpTypes.LINEAR
                    # constant extrapolation
                    b_curve.extend = Blender.IpoCurve.ExtendTypes.CONST
                    # set up the curve's control points
                    framestart = 1 + len(b_mesh.key.blocks) * 10
                    for frame, value in ((framestart, 0),
                                         (framestart + 5, self.IMPORT_EGMANIMSCALE),
                                         (framestart + 10, 0)):
                        b_curve.addBezier( ( frame, value ) )

            if self.IMPORT_EGMANIM:
                # set begin and end frame
                self.context.scene.getRenderingContext().startFrame(1)
                self.context.scene.getRenderingContext().endFrame(
                    11 + len(b_mesh.key.blocks) * 10)

            # finally: return to base position
            for bv, b_v_index in zip(verts, v_map):
                base = mathutils.Vector(bv.x, bv.y, bv.z)
                if applytransform:
                    base *= transform
                b_mesh.vertices[b_v_index].co[0] = base.x
                b_mesh.vertices[b_v_index].co[1] = base.y
                b_mesh.vertices[b_v_index].co[2] = base.z


        # import priority if existing
        if niBlock.name in self.bone_priorities:
            constr = b_obj.constraints.append(
                bpy.types.Constraint.NULL)
            constr.name = "priority:%i" % self.bone_priorities[niBlock.name]

        # recalculate mesh to render correctly
        # implementation note: update() without validate() can cause crash
        
        b_mesh.validate()
        b_mesh.update()
        b_obj.select=True

        return b_obj

    # import animation groups

    def import_text_keys(self, niBlock):
        """Stores the text keys that define animation start and end in a text
        buffer, so that they can be re-exported. Since the text buffer is
        cleared on each import only the last import will be exported
        correctly."""
        if isinstance(niBlock, NifFormat.NiControllerSequence):
            txk = niBlock.text_keys
        else:
            txk = niBlock.find(block_type=NifFormat.NiTextKeyExtraData)
        if txk:
            # get animation text buffer, and clear it if it already exists
            # TODO git rid of try-except block here
            try:
                animtxt = [txt for txt in bpy.data.texts if txt.name == "Anim"][0]
                animtxt.clear()
            except:
                animtxt = bpy.data.texts.new("Anim")

            frame = 1
            for key in txk.text_keys:
                newkey = str(key.value).replace('\r\n', '/').rstrip('/')
                frame = 1 + int(key.time * self.fps + 0.5) # time 0.0 is frame 1
                animtxt.write('%i/%s\n'%(frame, newkey))

            # set start and end frames
            self.context.scene.getRenderingContext().startFrame(1)
            self.context.scene.getRenderingContext().endFrame(frame)

    def get_frames_per_second(self, roots):
        """Scan all blocks and return a reasonable number for FPS."""
        # find all key times
        key_times = []
        for root in roots:
            for kfd in root.tree(block_type=NifFormat.NiKeyframeData):
                key_times.extend(key.time for key in kfd.translations.keys)
                key_times.extend(key.time for key in kfd.scales.keys)
                key_times.extend(key.time for key in kfd.quaternion_keys)
                key_times.extend(key.time for key in kfd.xyz_rotations[0].keys)
                key_times.extend(key.time for key in kfd.xyz_rotations[1].keys)
                key_times.extend(key.time for key in kfd.xyz_rotations[2].keys)
            for kfi in root.tree(block_type=NifFormat.NiBSplineInterpolator):
                if not kfi.basis_data:
                    # skip bsplines without basis data (eg bowidle.kf in
                    # Oblivion)
                    continue
                key_times.extend(
                    point * (kfi.stop_time - kfi.start_time)
                    / (kfi.basis_data.num_control_points - 2)
                    for point in range(kfi.basis_data.num_control_points - 2))
            for uvdata in root.tree(block_type=NifFormat.NiUVData):
                for uvgroup in uvdata.uv_groups:
                    key_times.extend(key.time for key in uvgroup.keys)
        # not animated, return a reasonable default
        if not key_times:
            return 30
        # calculate FPS
        fps = 30
        lowest_diff = sum(abs(int(time * fps + 0.5) - (time * fps))
                          for time in key_times)
        # for fps in range(1,120): #disabled, used for testing
        for test_fps in [20, 25, 35]:
            diff = sum(abs(int(time * test_fps + 0.5)-(time * test_fps))
                       for time in key_times)
            if diff < lowest_diff:
                lowest_diff = diff
                fps = test_fps
        self.info("Animation estimated at %i frames per second." % fps)
        return fps

    def store_animation_data(self, rootBlock):
        return
        # very slow, implement later
        """
        niBlockList = [block for block in rootBlock.tree() if isinstance(block, NifFormat.NiAVObject)]
        for niBlock in niBlockList:
            kfc = self.find_controller(niBlock, NifFormat.NiKeyframeController)
            if not kfc: continue
            kfd = kfc.data
            if not kfd: continue
            _ANIMATION_DATA.extend([{'data': key, 'block': niBlock, 'frame': None} for key in kfd.translations.keys])
            _ANIMATION_DATA.extend([{'data': key, 'block': niBlock, 'frame': None} for key in kfd.scales.keys])
            if kfd.rotation_type == 4:
                _ANIMATION_DATA.extend([{'data': key, 'block': niBlock, 'frame': None} for key in kfd.xyz_rotations.keys])
            else:
                _ANIMATION_DATA.extend([{'data': key, 'block': niBlock, 'frame': None} for key in kfd.quaternion_keys])

        # set the frames in the _ANIMATION_DATA list
        for key in _ANIMATION_DATA:
            # time 0 is frame 1
            key['frame'] = 1 + int(key['data'].time * self.fps + 0.5)

        # sort by frame, I need this later
        _ANIMATION_DATA.sort(lambda key1, key2: cmp(key1['frame'], key2['frame']))
        """

    def set_parents(self, niBlock):
        """Set the parent block recursively through the tree, to allow
        crawling back as needed."""
        if isinstance(niBlock, NifFormat.NiNode):
            # list of non-null children
            children = [ child for child in niBlock.children if child ]
            for child in children:
                child._parent = niBlock
                self.set_parents(child)

    def is_grouping_node(self, niBlock):
        """Determine whether node is grouping node.
        Returns the children which are grouped, or empty list if it is not a
        grouping node.
        """
        # combining shapes: disable grouping
        if not self.properties.combine_shapes:
            return []
        # check that it is a ninode
        if not isinstance(niBlock, NifFormat.NiNode):
            return []
        # NiLODNodes are never grouping nodes
        # (this ensures that they are imported as empties, with LODs
        # as child meshes)
        if isinstance(niBlock, NifFormat.NiLODNode):
            return []
        # root collision node: join everything
        if isinstance(niBlock, NifFormat.RootCollisionNode):
            return [ child for child in niBlock.children if
                     isinstance(child, NifFormat.NiTriBasedGeom) ]
        # check that node has name
        node_name = niBlock.name
        if not node_name:
            return []
        # strip "NonAccum" trailer, if present
        if node_name[-9:].lower() == " nonaccum":
            node_name = node_name[:-9]
        # get all geometry children
        return [ child for child in niBlock.children
                 if (isinstance(child, NifFormat.NiTriBasedGeom)
                     and child.name.find(node_name) != -1) ]

    def set_animation(self, niBlock, b_obj):
        """Load basic animation info for this object."""
        kfc = self.find_controller(niBlock, NifFormat.NiKeyframeController)
        if not kfc:
            # no animation data: do nothing
            return

        if kfc.interpolator:
            if isinstance(kfc.interpolator, NifFormat.NiBSplineInterpolator):
                kfd = None # not supported yet so avoids fatal error - should be kfc.interpolator.spline_data when spline data is figured out.
            else:
                kfd = kfc.interpolator.data
        else:
            kfd = kfc.data

        if not kfd:
            # no animation data: do nothing
            return

        # denote progress
        self.info("Animation")
        self.info("Importing animation data for %s" % b_obj.name)
        assert(isinstance(kfd, NifFormat.NiKeyframeData))
        # create an Ipo for this object
        b_ipo = self.get_object_ipo(b_obj)
        # get the animation keys
        translations = kfd.translations
        scales = kfd.scales
        # add the keys
        self.debug('Scale keys...')
        for key in scales.keys:
            frame = 1+int(key.time * self.fps + 0.5) # time 0.0 is frame 1
            Blender.Set('curframe', frame)
            b_obj.SizeX = key.value
            b_obj.SizeY = key.value
            b_obj.SizeZ = key.value
            b_obj.insertIpoKey(Blender.Object.SIZE)

        # detect the type of rotation keys
        rotation_type = kfd.rotation_type
        if rotation_type == 4:
            # uses xyz rotation
            xkeys = kfd.xyz_rotations[0].keys
            ykeys = kfd.xyz_rotations[1].keys
            zkeys = kfd.xyz_rotations[2].keys
            self.debug('Rotation keys...(euler)')
            for (xkey, ykey, zkey) in zip(xkeys, ykeys, zkeys):
                frame = 1+int(xkey.time * self.fps + 0.5) # time 0.0 is frame 1
                # XXX we assume xkey.time == ykey.time == zkey.time
                Blender.Set('curframe', frame)
                # both in radians, no conversion needed
                b_obj.RotX = xkey.value
                b_obj.RotY = ykey.value
                b_obj.RotZ = zkey.value
                b_obj.insertIpoKey(Blender.Object.ROT)
        else:
            # uses quaternions
            if kfd.quaternion_keys:
                self.debug('Rotation keys...(quaternions)')
            for key in kfd.quaternion_keys:
                frame = 1+int(key.time * self.fps + 0.5) # time 0.0 is frame 1
                Blender.Set('curframe', frame)
                rot = mathutils.Quaternion(key.value.w, key.value.x, key.value.y, key.value.z).toEuler()
                # Blender euler is in degrees, object RotXYZ is in radians
                b_obj.RotX = rot.x * self.D2R
                b_obj.RotY = rot.y * self.D2R
                b_obj.RotZ = rot.z * self.D2R
                b_obj.insertIpoKey(Blender.Object.ROT)

        if translations.keys:
            self.debug('Translation keys...')
        for key in translations.keys:
            frame = 1+int(key.time * self.fps + 0.5) # time 0.0 is frame 1
            Blender.Set('curframe', frame)
            b_obj.LocX = key.value.x
            b_obj.LocY = key.value.y
            b_obj.LocZ = key.value.z
            b_obj.insertIpoKey(Blender.Object.LOC)

        Blender.Set('curframe', 1)

    def import_bhk_constraints(self, hkbody):
        """Imports a bone havok constraint as Blender object constraint."""
        assert(isinstance(hkbody, NifFormat.bhkRigidBody))

        # check for constraints
        if not hkbody.constraints:
            return

        # find objects
        if len(self.havok_objects[hkbody]) != 1:
            self.warning(
                "Rigid body with no or multiple shapes, constraints skipped")
            return

        b_hkobj = self.havok_objects[hkbody][0]

        self.info("Importing constraints for %s" % b_hkobj.name)

        # now import all constraints
        for hkconstraint in hkbody.constraints:

            # check constraint entities
            if not hkconstraint.num_entities == 2:
                self.warning(
                    "Constraint with more than 2 entities, skipped")
                continue
            if not hkconstraint.entities[0] is hkbody:
                self.warning(
                    "First constraint entity not self, skipped")
                continue
            if not hkconstraint.entities[1] in self.havok_objects:
                self.warning(
                    "Second constraint entity not imported, skipped")
                continue

            # get constraint descriptor
            if isinstance(hkconstraint, NifFormat.bhkRagdollConstraint):
                hkdescriptor = hkconstraint.ragdoll
            elif isinstance(hkconstraint, NifFormat.bhkLimitedHingeConstraint):
                hkdescriptor = hkconstraint.limited_hinge
            elif isinstance(hkconstraint, NifFormat.bhkHingeConstraint):
                hkdescriptor = hkconstraint.hinge
            elif isinstance(hkconstraint, NifFormat.bhkMalleableConstraint):
                if hkconstraint.type == 7:
                    hkdescriptor = hkconstraint.ragdoll
                elif hkconstraint.type == 2:
                    hkdescriptor = hkconstraint.limited_hinge
                else:
                    self.warning("Unknown malleable type (%i), skipped"
                                        % hkconstraint.type)
                # extra malleable constraint settings
                ### damping parameters not yet in Blender Python API
                ### tau (force between bodies) not supported by Blender
            else:
                self.warning("Unknown constraint type (%s), skipped"
                                    % hkconstraint.__class__.__name__)
                continue

            # add the constraint as a rigid body joint
            b_constr = b_hkobj.constraints.append(bpy.types.Constraint.RIGIDBODYJOINT)

            # note: rigidbodyjoint parameters (from Constraint.c)
            # CONSTR_RB_AXX 0.0
            # CONSTR_RB_AXY 0.0
            # CONSTR_RB_AXZ 0.0
            # CONSTR_RB_EXTRAFZ 0.0
            # CONSTR_RB_MAXLIMIT0 0.0
            # CONSTR_RB_MAXLIMIT1 0.0
            # CONSTR_RB_MAXLIMIT2 0.0
            # CONSTR_RB_MAXLIMIT3 0.0
            # CONSTR_RB_MAXLIMIT4 0.0
            # CONSTR_RB_MAXLIMIT5 0.0
            # CONSTR_RB_MINLIMIT0 0.0
            # CONSTR_RB_MINLIMIT1 0.0
            # CONSTR_RB_MINLIMIT2 0.0
            # CONSTR_RB_MINLIMIT3 0.0
            # CONSTR_RB_MINLIMIT4 0.0
            # CONSTR_RB_MINLIMIT5 0.0
            # CONSTR_RB_PIVX 0.0
            # CONSTR_RB_PIVY 0.0
            # CONSTR_RB_PIVZ 0.0
            # CONSTR_RB_TYPE 12
            # LIMIT 63
            # PARSIZEY 63
            # TARGET [Object "capsule.002"]

            # limit 3, 4, 5 correspond to angular limits along x, y and z
            # and are measured in degrees

            # pivx/y/z is the pivot point

            # set constraint target
            b_constr[Blender.Constraint.Settings.TARGET] = \
                self.havok_objects[hkconstraint.entities[1]][0]
            # set rigid body type (generic)
            b_constr[Blender.Constraint.Settings.CONSTR_RB_TYPE] = 12
            # limiting parameters (limit everything)
            b_constr[Blender.Constraint.Settings.LIMIT] = 63

            # get pivot point
            pivot = mathutils.Vector(
                hkdescriptor.pivot_a.x * self.HAVOK_SCALE,
                hkdescriptor.pivot_a.y * self.HAVOK_SCALE,
                hkdescriptor.pivot_a.z * self.HAVOK_SCALE)

            # get z- and x-axes of the constraint
            # (also see export_nif.py NifImport.export_constraints)
            if isinstance(hkdescriptor, NifFormat.RagdollDescriptor):
                # for ragdoll, take z to be the twist axis (central axis of the
                # cone, that is)
                axis_z = mathutils.Vector(
                    hkdescriptor.twist_a.x,
                    hkdescriptor.twist_a.y,
                    hkdescriptor.twist_a.z)
                # for ragdoll, let x be the plane vector
                axis_x = mathutils.Vector(
                    hkdescriptor.plane_a.x,
                    hkdescriptor.plane_a.y,
                    hkdescriptor.plane_a.z)
                # set the angle limits
                # (see http://niftools.sourceforge.net/wiki/Oblivion/Bhk_Objects/Ragdoll_Constraint
                # for a nice picture explaining this)
                b_constr[Blender.Constraint.Settings.CONSTR_RB_MINLIMIT5] = \
                    hkdescriptor.twist_min_angle
                b_constr[Blender.Constraint.Settings.CONSTR_RB_MAXLIMIT5] = \
                    hkdescriptor.twist_max_angle
                b_constr[Blender.Constraint.Settings.CONSTR_RB_MINLIMIT3] = \
                    -hkdescriptor.cone_max_angle
                b_constr[Blender.Constraint.Settings.CONSTR_RB_MAXLIMIT3] = \
                    hkdescriptor.cone_max_angle
                b_constr[Blender.Constraint.Settings.CONSTR_RB_MINLIMIT4] = \
                    hkdescriptor.plane_min_angle
                b_constr[Blender.Constraint.Settings.CONSTR_RB_MAXLIMIT4] = \
                    hkdescriptor.plane_max_angle
            elif isinstance(hkdescriptor, NifFormat.LimitedHingeDescriptor):
                # for hinge, y is the vector on the plane of rotation defining
                # the zero angle
                axis_y = mathutils.Vector(
                    hkdescriptor.perp_2_axle_in_a_1.x,
                    hkdescriptor.perp_2_axle_in_a_1.y,
                    hkdescriptor.perp_2_axle_in_a_1.z)
                # for hinge, take x to be the the axis of rotation
                # (this corresponds with Blender's convention for hinges)
                axis_x = mathutils.Vector(
                    hkdescriptor.axle_a.x,
                    hkdescriptor.axle_a.y,
                    hkdescriptor.axle_a.z)
                # for hinge, z is the vector on the plane of rotation defining
                # the positive direction of rotation
                axis_z = mathutils.Vector(
                    hkdescriptor.perp_2_axle_in_a_2.x,
                    hkdescriptor.perp_2_axle_in_a_2.y,
                    hkdescriptor.perp_2_axle_in_a_2.z)
                # they should form a orthogonal basis
                if (mathutils.CrossVecs(axis_x, axis_y)
                    - axis_z).length > 0.01:
                    # either not orthogonal, or negative orientation
                    if (mathutils.CrossVecs(-axis_x, axis_y)
                        - axis_z).length > 0.01:
                        self.warning(
                            "Axes are not orthogonal in %s;"
                            " arbitrary orientation has been chosen"
                            % hkdescriptor.__class__.__name__)
                        axis_z = mathutils.CrossVecs(axis_x, axis_y)
                    else:
                        # fix orientation
                        self.warning(
                            "X axis flipped in %s to fix orientation"
                            % hkdescriptor.__class__.__name__)
                        axis_x = -axis_x
                # getting properties with no blender constraint
                # equivalent and setting as obj properties
                b_hkobj.addProperty("LimitedHinge_MaxAngle",
                                    hkdescriptor.max_angle)
                b_hkobj.addProperty("LimitedHinge_MinAngle",
                                    hkdescriptor.min_angle)
                b_hkobj.addProperty("LimitedHinge_MaxFriction",
                                    hkdescriptor.max_friction)

            elif isinstance(hkdescriptor, NifFormat.HingeDescriptor):
                # for hinge, y is the vector on the plane of rotation defining
                # the zero angle
                axis_y = mathutils.Vector(
                    hkdescriptor.perp_2_axle_in_a_1.x,
                    hkdescriptor.perp_2_axle_in_a_1.y,
                    hkdescriptor.perp_2_axle_in_a_1.z)
                # for hinge, z is the vector on the plane of rotation defining
                # the positive direction of rotation
                axis_z = mathutils.Vector(
                    hkdescriptor.perp_2_axle_in_a_2.x,
                    hkdescriptor.perp_2_axle_in_a_2.y,
                    hkdescriptor.perp_2_axle_in_a_2.z)
                # take x to be the the axis of rotation
                # (this corresponds with Blender's convention for hinges)
                axis_x = mathutils.CrossVecs(axis_y, axis_z)
            else:
                raise ValueError("unknown descriptor %s"
                                 % hkdescriptor.__class__.__name__)

            # transform pivot point and constraint matrix into object
            # coordinates
            # (also see export_nif.py NifImport.export_constraints)

            # the pivot point v is in hkbody coordinates
            # however blender expects it in object coordinates, v'
            # v * R * B = v' * O * T * B'
            # with R = rigid body transform (usually unit tf)
            # B = nif bone matrix
            # O = blender object transform
            # T = bone tail matrix (translation in Y direction)
            # B' = blender bone matrix
            # so we need to cancel out the object transformation by
            # v' = v * R * B * B'^{-1} * T^{-1} * O^{-1}

            # the local rotation L at the pivot point must be such that
            # (axis_z + v) * R * B = ([0 0 1] * L + v') * O * T * B'
            # so (taking the rotation parts of all matrices!!!)
            # [0 0 1] * L = axis_z * R * B * B'^{-1} * T^{-1} * O^{-1}
            # and similarly
            # [1 0 0] * L = axis_x * R * B * B'^{-1} * T^{-1} * O^{-1}
            # hence these give us the first and last row of L
            # which is exactly enough to provide the euler angles

            # multiply with rigid body transform
            if isinstance(hkbody, NifFormat.bhkRigidBodyT):
                # set rotation
                transform = mathutils.Quaternion(
                    hkbody.rotation.w, hkbody.rotation.x,
                    hkbody.rotation.y, hkbody.rotation.z).toMatrix()
                transform.resize4x4()
                # set translation
                transform[3][0] = hkbody.translation.x * 7
                transform[3][1] = hkbody.translation.y * 7
                transform[3][2] = hkbody.translation.z * 7
                # apply transform
                pivot = pivot * transform
                transform = transform.rotationPart()
                axis_z = axis_z * transform
                axis_x = axis_x * transform

            # next, cancel out bone matrix correction
            # note that B' = X * B with X = self.bones_extra_matrix[B]
            # so multiply with the inverse of X
            for niBone in self.bones_extra_matrix:
                if niBone.collision_object \
                   and niBone.collision_object.body is hkbody:
                    transform = mathutils.Matrix(
                        self.bones_extra_matrix[niBone])
                    transform.invert()
                    pivot = pivot * transform
                    transform = transform.rotationPart()
                    axis_z = axis_z * transform
                    axis_x = axis_x * transform
                    break

            # cancel out bone tail translation
            if b_hkobj.parentbonename:
                pivot[1] -= b_hkobj.parent.data.bones[
                    b_hkobj.parentbonename].length

            # cancel out object transform
            transform = mathutils.Matrix(
                b_hkobj.getMatrix('localspace'))
            transform.invert()
            pivot = pivot * transform
            transform = transform.rotationPart()
            axis_z = axis_z * transform
            axis_x = axis_x * transform

            # set pivot point
            b_constr[Blender.Constraint.Settings.CONSTR_RB_PIVX] = pivot[0]
            b_constr[Blender.Constraint.Settings.CONSTR_RB_PIVY] = pivot[1]
            b_constr[Blender.Constraint.Settings.CONSTR_RB_PIVZ] = pivot[2]

            # set euler angles
            constr_matrix = mathutils.Matrix(
                axis_x,
                mathutils.CrossVecs(axis_z, axis_x),
                axis_z)
            constr_euler = constr_matrix.toEuler()
            b_constr[Blender.Constraint.Settings.CONSTR_RB_AXX] = constr_euler.x
            b_constr[Blender.Constraint.Settings.CONSTR_RB_AXY] = constr_euler.y
            b_constr[Blender.Constraint.Settings.CONSTR_RB_AXZ] = constr_euler.z
            # DEBUG
            assert((axis_x - mathutils.Vector(1,0,0) * constr_matrix).length < 0.0001)
            assert((axis_z - mathutils.Vector(0,0,1) * constr_matrix).length < 0.0001)

            # the generic rigid body type is very buggy... so for simulation
            # purposes let's transform it into ball and hinge
            if isinstance(hkdescriptor, NifFormat.RagdollDescriptor):
                # ball
                b_constr[Blender.Constraint.Settings.CONSTR_RB_TYPE] = 1
            elif isinstance(hkdescriptor, (NifFormat.LimitedHingeDescriptor,
                                         NifFormat.HingeDescriptor)):
                # (limited) hinge
                b_constr[Blender.Constraint.Settings.CONSTR_RB_TYPE] = 2
            else:
                raise ValueError("unknown descriptor %s"
                                 % hkdescriptor.__class__.__name__)



    def import_kf_root(self, kf_root, root):
        """Merge kf into nif.

        *** Note: this function will eventually move to PyFFI. ***
        """

        self.info("Merging kf tree into nif tree")

        # check that this is an Oblivion style kf file
        if not isinstance(kf_root, NifFormat.NiControllerSequence):
            raise NifImportError("non-Oblivion .kf import not supported")

        # import text keys
        self.import_text_keys(kf_root)


        # go over all controlled blocks
        for controlledblock in kf_root.controlled_blocks:
            # get the name
            nodename = controlledblock.get_node_name()
            # match from nif tree?
            node = root.find(block_name = nodename)
            if not node:
                self.info(
                    "Animation for %s but no such node found in nif tree"
                    % nodename)
                continue
            # node found, now find the controller
            controllertype = controlledblock.get_controller_type()
            if not controllertype:
                self.info(
                    "Animation for %s without controller type, so skipping"
                    % nodename)
                continue
            controller = self.find_controller(node, getattr(NifFormat, controllertype))
            if not controller:
                self.info(
                    "Animation for %s with %s controller,"
                    " but no such controller type found"
                    " in corresponding node, so creating one"
                    % (nodename, controllertype))
                controller = getattr(NifFormat, controllertype)()
                # TODO set all the fields of this controller
                node.add_controller(controller)
            # yes! attach interpolator
            controller.interpolator = controlledblock.interpolator
            # in case of a NiTransformInterpolator without a data block
            # we still must re-export the interpolator for Oblivion to
            # accept the file
            # so simply add dummy keyframe data for this one with just a single
            # key to flag the exporter to export the keyframe as interpolator
            # (i.e. length 1 keyframes are simply interpolators)
            if isinstance(controller.interpolator,
                          NifFormat.NiTransformInterpolator) \
                and controller.interpolator.data is None:
                # create data block
                kfi = controller.interpolator
                kfi.data = NifFormat.NiTransformData()
                # fill with info from interpolator
                kfd = controller.interpolator.data
                # copy rotation
                kfd.num_rotation_keys = 1
                kfd.rotation_type = NifFormat.KeyType.LINEAR_KEY
                kfd.quaternion_keys.update_size()
                kfd.quaternion_keys[0].time = 0.0
                kfd.quaternion_keys[0].value.x = kfi.rotation.x
                kfd.quaternion_keys[0].value.y = kfi.rotation.y
                kfd.quaternion_keys[0].value.z = kfi.rotation.z
                kfd.quaternion_keys[0].value.w = kfi.rotation.w
                # copy translation
                if kfi.translation.x < -1000000:
                    # invalid, happens in fallout 3, e.g. h2haim.kf
                    self.warning("ignored NaN in interpolator translation")
                else:
                    kfd.translations.num_keys = 1
                    kfd.translations.keys.update_size()
                    kfd.translations.keys[0].time = 0.0
                    kfd.translations.keys[0].value.x = kfi.translation.x
                    kfd.translations.keys[0].value.y = kfi.translation.y
                    kfd.translations.keys[0].value.z = kfi.translation.z
                # ignore scale, usually contains invalid data in interpolator

            # save priority for future reference
            # (priorities will be stored into the name of a NULL constraint on
            # bones, see import_armature function)
            self.bone_priorities[nodename] = controlledblock.priority

        # DEBUG: save the file for manual inspection
        #niffile = open("C:\\test.nif", "wb")
        #NifFormat.write(niffile,
        #                version = 0x14000005, user_version = 11, roots = [root])

def menu_func(self, context):
    """Import operator for the menu."""
    # TODO get default path from config registry
    # default_path = bpy.data.filename.replace(".blend", ".nif")
    default_path = "import.nif"
    self.layout.operator(
        NifImport.bl_idname,
        text="NetImmerse/Gamebryo (.nif & .kf & .egm)"
        ).filepath = default_path

def register():
    """Register nif import operator."""
    bpy.types.register(NifImport)
    bpy.types.INFO_MT_file_import.append(menu_func)

def unregister():
    """Unregister nif import operator."""
    bpy.types.unregister(NifImport)
    bpy.types.INFO_MT_file_import.remove(menu_func)

if __name__ == '__main__':
    """Register nif import, when starting Blender."""
    register()<|MERGE_RESOLUTION|>--- conflicted
+++ resolved
@@ -39,7 +39,7 @@
 
 from .nif_common import NifCommon
 from .collisionsys.collision_import import bhkshape_import, bound_import
-from .armaturesys.armature_import import Armature
+from .armaturesys.skeletal import armature_import
 from .materialsys.material import material_import
 from .texturesys.texture import texture_import
 
@@ -100,7 +100,7 @@
         # Store references to subsystems as needed.
         self.bhkhelper = bhkshape_import(parent=self)
         self.boundhelper = bound_import(parent=self)
-        self.armaturehelper = Armature(parent=self)
+        self.armaturehelper = armature_import(parent=self)
         self.texturehelper = texture_import(parent=self)
         self.materialhelper = material_import(parent=self)
 
@@ -670,11 +670,6 @@
 
         # find unique name for Blender to use
         uniqueInt = 0
-<<<<<<< HEAD
-        # strip null terminator from name
-        niBlock.name = niBlock.name.strip()
-=======
->>>>>>> 35944244
         niName = niBlock.name.decode()
         # if name is empty, create something non-empty
         if not niName:
