--- conflicted
+++ resolved
@@ -60,14 +60,10 @@
 
     # remove weights
     for group in me.getVertGroupNames():
-<<<<<<< HEAD
-        print("=== %s ==="%group)
-=======
         # skip body parts
         if group.startswith("BP_"):
             continue
-        print "=== %s ==="%group
->>>>>>> 9d526c5c
+        print("=== %s ==="%group)
         
         vert_list = me.getVertsFromGroup(group, 1) # second argument = 1 means also return vertex weights
         remove_list = [v[0] for v in vert_list if v[1] < cutoff]
@@ -76,13 +72,8 @@
 
         # inform user
         if remove_list:
-<<<<<<< HEAD
-            print("removed")
+            print("removed due to low weight")
             print(remove_list)
-=======
-            print "removed due to low weight"
-            print remove_list
->>>>>>> 9d526c5c
 
         # select affected vertices
         for i in remove_list:
@@ -101,7 +92,7 @@
                 me.removeVertsFromGroup(group, [vert.index])
                 vert.sel = 1
                 num_affected += 1
-                print "removed %i (%.3f) from %s" % (vert.index, weight, group)
+                print("removed %i (%.3f) from %s" % (vert.index, weight, group))
 
     return num_affected
 
