#!BPY

""" 
Name: 'NetImmerse/Gamebryo (.nif & .kf & .egm)'
Blender: 245
Group: 'Import'
Tip: 'Import NIF File Format (.nif & .kf & .egm)'
"""


__author__ = "The NifTools team, http://niftools.sourceforge.net/"
__url__ = ("blender", "elysiun", "http://niftools.sourceforge.net/")
__bpydoc__ = """\
This script imports Netimmerse and Gamebryo .NIF files to Blender.
"""

import Blender
from Blender.Mathutils import *

from nif_common import NifImportExport
from nif_common import NifConfig
from nif_common import NifFormat
from nif_common import EgmFormat
from nif_common import __version__

from itertools import izip
import logging
import math
import operator

import pyffi.utils.quickhull
import pyffi.spells.nif
import pyffi.spells.nif.fix

# --------------------------------------------------------------------------
# ***** BEGIN LICENSE BLOCK *****
# 
# BSD License
# 
# Copyright (c) 2005-2010, NIF File Format Library and Tools
# All rights reserved.
# 
# Redistribution and use in source and binary forms, with or without
# modification, are permitted provided that the following conditions
# are met:
# 1. Redistributions of source code must retain the above copyright
#    notice, this list of conditions and the following disclaimer.
# 2. Redistributions in binary form must reproduce the above copyright
#    notice, this list of conditions and the following disclaimer in the
#    documentation and/or other materials provided with the distribution.
# 3. The name of the NIF File Format Library and Tools project may not be
#    used to endorse or promote products derived from this software
#    without specific prior written permission.
# 
# THIS SOFTWARE IS PROVIDED BY THE AUTHOR ``AS IS'' AND ANY EXPRESS OR
# IMPLIED WARRANTIES, INCLUDING, BUT NOT LIMITED TO, THE IMPLIED WARRANTIES
# OF MERCHANTABILITY AND FITNESS FOR A PARTICULAR PURPOSE ARE DISCLAIMED.
# IN NO EVENT SHALL THE AUTHOR BE LIABLE FOR ANY DIRECT, INDIRECT,
# INCIDENTAL, SPECIAL, EXEMPLARY, OR CONSEQUENTIAL DAMAGES (INCLUDING, BUT
# NOT LIMITED TO, PROCUREMENT OF SUBSTITUTE GOODS OR SERVICES; LOSS OF USE,
# DATA, OR PROFITS; OR BUSINESS INTERRUPTION) HOWEVER CAUSED AND ON ANY
# THEORY OF LIABILITY, WHETHER IN CONTRACT, STRICT LIABILITY, OR TORT
# (INCLUDING NEGLIGENCE OR OTHERWISE) ARISING IN ANY WAY OUT OF THE USE OF
# THIS SOFTWARE, EVEN IF ADVISED OF THE POSSIBILITY OF SUCH DAMAGE.
#
# ***** END LICENSE BLOCK *****
# --------------------------------------------------------------------------

class NifImportError(StandardError):
    """A simple custom exception class for import errors."""
    pass

class NifImport(NifImportExport):
    """A class which bundles the main import function along with all helper
    functions and data shared between these functions."""
    # class constants:
    # correction matrices list, the order is +X, +Y, +Z, -X, -Y, -Z
    BONE_CORRECTION_MATRICES = (
        Matrix([ 0.0,-1.0, 0.0],[ 1.0, 0.0, 0.0],[ 0.0, 0.0, 1.0]),
        Matrix([ 1.0, 0.0, 0.0],[ 0.0, 1.0, 0.0],[ 0.0, 0.0, 1.0]),
        Matrix([ 1.0, 0.0, 0.0],[ 0.0, 0.0, 1.0],[ 0.0,-1.0, 0.0]),
        Matrix([ 0.0, 1.0, 0.0],[-1.0, 0.0, 0.0],[ 0.0, 0.0, 1.0]),
        Matrix([-1.0, 0.0, 0.0],[ 0.0,-1.0, 0.0],[ 0.0, 0.0, 1.0]),
        Matrix([ 1.0, 0.0, 0.0],[ 0.0, 0.0,-1.0],[ 0.0, 1.0, 0.0]) )
    # identity matrix, for comparisons
    IDENTITY44 = Matrix( [ 1.0, 0.0, 0.0, 0.0],
                         [ 0.0, 1.0, 0.0, 0.0],
                         [ 0.0, 0.0, 1.0, 0.0],
                         [ 0.0, 0.0, 0.0, 1.0] )
    # degrees to radians conversion constant
    D2R = 3.14159265358979/180.0
    
    def __init__(self, **config):
        """Main import function: open file and import all trees."""

        # initialize progress bar
        self.msg_progress("Initializing", progbar = 0)

        # store config settings
        for name, value in config.iteritems():
            setattr(self, name, value)

        # shortcut to import logger
        self.logger = logging.getLogger("niftools.blender.import")

        # save file name
        self.filename = self.IMPORT_FILE[:]
        self.filepath = Blender.sys.dirname(self.filename)
        self.filebase, self.fileext = Blender.sys.splitext(
            Blender.sys.basename(self.filename))
        
        # dictionary of texture files, to reuse textures
        self.textures = {}

        # dictionary of materials, to reuse materials
        self.materials = {}

        # dictionary of names, to map NIF blocks to correct Blender names
        self.names = {}

        # dictionary of bones, maps Blender name to NIF block
        self.blocks = {}

        # dictionary of bones, maps Blender bone name to matrix that maps the
        # NIF bone matrix on the Blender bone matrix
        # B' = X * B, where B' is the Blender bone matrix, and B is the NIF bone matrix
        self.bones_extra_matrix = {}

        # dictionary of bones that belong to a certain armature
        # maps NIF armature name to list of NIF bone name
        self.armatures = {}

        # bone animation priorities (maps bone NiNode to priority number);
        # priorities are set in import_kf_root and are stored into the name
        # of a NULL constraint (for lack of something better) in
        # import_armature
        self.bone_priorities = {}

        # dictionary mapping bhkRigidBody objects to list of objects imported
        # in Blender; after we've imported the tree, we use this dictionary
        # to set the physics constraints (ragdoll etc)
        self.havok_objects = {}

        # Blender scene
        self.scene = Blender.Scene.GetCurrent()

        # selected objects
        # find and store this list now, as creating new objects adds them
        # to the selection list
        self.selected_objects = [ob for ob in self.scene.objects.selected]
        
        # catch NifImportError
        try:
            # check that one armature is selected in 'import geometry + parent
            # to armature' mode
            if self.IMPORT_SKELETON == 2:
                if (len(self.selected_objects) != 1
                    or self.selected_objects[0].getType() != 'Armature'):
                    raise NifImportError(
                        "You must select exactly one armature in"
                        " 'Import Geometry Only + Parent To Selected Armature'"
                        " mode.")

            # open file for binary reading
            self.logger.info("Importing %s" % self.filename)
            niffile = open(self.filename, "rb")
            data = NifFormat.Data()
            try:
                # check if nif file is valid
                data.inspect(niffile)
                self.version = data.version
                if self.version >= 0:
                    # it is valid, so read the file
                    self.logger.info("NIF file version: 0x%08X" % self.version)
                    self.msg_progress("Reading file")
                    data.read(niffile)
                    root_blocks = data.roots
                elif self.version == -1:
                    raise NifImportError("Unsupported NIF version.")
                else:
                    raise NifImportError("Not a NIF file.")
            finally:
                # the file has been read or an error occurred: close file
                niffile.close()

            if self.IMPORT_KEYFRAMEFILE:
                # open keyframe file for binary reading
                self.logger.info("Importing %s" % self.IMPORT_KEYFRAMEFILE)
                kffile = open(self.IMPORT_KEYFRAMEFILE, "rb")
                kfdata = NifFormat.Data()
                try:
                    # check if kf file is valid
                    kfdata.inspect(kffile)
                    self.kfversion = kfdata.version
                    if self.kfversion >= 0:
                        # it is valid, so read the file
                        self.logger.info(
                            "KF file version: 0x%08X" % self.kfversion)
                        self.msg_progress("Reading keyframe file")
                        kfdata.read(kffile)
                        kf_root_blocks = kfdata.roots
                    elif self.kfversion == -1:
                        raise NifImportError("Unsupported KF version.")
                    else:
                        raise NifImportError("Not a KF file.")
                finally:
                    # the file has been read or an error occurred: close file
                    kffile.close()
            else:
                kf_root_blocks = []

            if self.IMPORT_EGMFILE:
                # open facegen egm file for binary reading
                self.logger.info("Importing %s" % self.IMPORT_EGMFILE)
                egmfile = open(self.IMPORT_EGMFILE, "rb")
                self.egmdata = EgmFormat.Data()
                try:
                    # check if kf file is valid
                    self.egmdata.inspect(egmfile)
                    if self.egmdata.version >= 0:
                        # it is valid, so read the file
                        self.logger.info("EGM file version: %03i"
                                         % self.egmdata.version)
                        self.msg_progress("Reading FaceGen egm file")
                        self.egmdata.read(egmfile)
                        # scale the data
                        self.egmdata.apply_scale(self.IMPORT_SCALE_CORRECTION)
                    elif self.egmdata.version == -1:
                        raise NifImportError("Unsupported EGM version.")
                    else:
                        raise NifImportError("Not an EGM file.")
                finally:
                    # the file has been read or an error occurred: close file
                    egmfile.close()
            else:
                self.egmdata = None

            self.msg_progress("Importing data")
            # calculate and set frames per second
            if self.IMPORT_ANIMATION:
                self.fps = self.get_frames_per_second(root_blocks + kf_root_blocks)
                self.scene.getRenderingContext().fps = self.fps

            # import all root blocks
            for block in root_blocks:
                root = block
                # root hack for corrupt better bodies meshes
                # and remove geometry from better bodies on skeleton import
                for b in (b for b in block.tree()
                          if isinstance(b, NifFormat.NiGeometry)
                          and b.is_skin()):
                    # check if root belongs to the children list of the
                    # skeleton root (can only happen for better bodies meshes)
                    if root in [c for c in b.skin_instance.skeleton_root.children]:
                        # fix parenting and update transform accordingly
                        b.skin_instance.data.set_transform(
                            root.get_transform()
                            * b.skin_instance.data.get_transform())
                        b.skin_instance.skeleton_root = root
                        # delete non-skeleton nodes if we're importing
                        # skeleton only
                        if self.IMPORT_SKELETON == 1:
                            nonbip_children = (child for child in root.children
                                               if child.name[:6] != 'Bip01 ')
                            for child in nonbip_children:
                                root.remove_child(child)
                # import this root block
                self.logger.debug("Root block: %s" % root.get_global_display())
                # merge animation from kf tree into nif tree
                if self.IMPORT_ANIMATION:
                    for kf_root in kf_root_blocks:
                        self.import_kf_root(kf_root, root)
                # import the nif tree
                self.import_root(root)
        except NifImportError, e: # in that case, we raise a menu too
            self.logger.exception('NifImportError: %s' % e)
            Blender.Draw.PupMenu('ERROR%t|' + str(e))
            raise
        finally:
            # clear progress bar
            self.msg_progress("Finished", progbar = 1)
            # do a full scene update to ensure that transformations are applied
            self.scene.update(1)

        # save nif root blocks (used by test suites)
        self.root_blocks = root_blocks


    def import_root(self, root_block):
        """Main import function."""
        # preprocessing:

        # check that this is not a kf file
        if isinstance(root_block,
                      (NifFormat.NiSequence,
                       NifFormat.NiSequenceStreamHelper)):
            raise NifImportError("direct .kf import not supported")

        # merge skeleton roots
        # and transform geometry into the rest pose
        # fake a data element with given root, for spells
        # TODO: use data element directly, i.e. upgrade this import_root
        #       function to an importData function
        data = NifFormat.Data()
        data.roots = [root_block]
        if self.IMPORT_MERGESKELETONROOTS:
            pyffi.spells.nif.fix.SpellMergeSkeletonRoots(data=data).recurse()
        if self.IMPORT_SENDGEOMETRIESTOBINDPOS:
            pyffi.spells.nif.fix.SpellSendGeometriesToBindPosition(data=data).recurse()
        if self.IMPORT_SENDDETACHEDGEOMETRIESTONODEPOS:
            pyffi.spells.nif.fix.SpellSendDetachedGeometriesToNodePosition(data=data).recurse()
        if self.IMPORT_SENDBONESTOBINDPOS:
            pyffi.spells.nif.fix.SpellSendBonesToBindPosition(data=data).recurse()
        if self.IMPORT_APPLYSKINDEFORM:
            for niBlock in root_block.tree(unique=True):
                if not isinstance(niBlock, NifFormat.NiGeometry):
                    continue
                if not niBlock.is_skin():
                    continue
                self.logger.info('Applying skin deformation on geometry %s'
                                 % niBlock.name)
                vertices, normals = niBlock.get_skin_deformation()
                for vold, vnew in izip(niBlock.data.vertices, vertices):
                    vold.x = vnew.x
                    vold.y = vnew.y
                    vold.z = vnew.z
        
        # sets the root block parent to None, so that when crawling back the
        # script won't barf
        root_block._parent = None
        
        # set the block parent through the tree, to ensure I can always move
        # backward
        self.set_parents(root_block)
        
        # scale tree
        toaster = pyffi.spells.nif.NifToaster()
        toaster.scale = self.IMPORT_SCALE_CORRECTION
        pyffi.spells.nif.fix.SpellScale(data=data, toaster=toaster).recurse()
        
        # mark armature nodes and bones
        self.mark_armatures_bones(root_block)
        
        # import the keyframe notes
        if self.IMPORT_ANIMATION:
            self.import_text_keys(root_block)

        # read the NIF tree
        if self.is_armature_root(root_block):
            # special case 1: root node is skeleton root
            self.logger.debug("%s is an armature root" % root_block.name)
            b_obj = self.import_branch(root_block)
        elif self.is_grouping_node(root_block):
            # special case 2: root node is grouping node
            self.logger.debug("%s is a grouping node" % root_block.name)
            b_obj = self.import_branch(root_block)
        elif isinstance(root_block, NifFormat.NiTriBasedGeom):
            # trishape/tristrips root
            b_obj = self.import_branch(root_block)
        elif isinstance(root_block, NifFormat.NiNode):
            # root node is dummy scene node
            # process collision
            if root_block.collision_object:
                bhk_body = root_block.collision_object.body
                if not isinstance(bhk_body, NifFormat.bhkRigidBody):
                    self.logger.warning(
                        "Unsupported collision structure under node %s"
                        % root_block.name)
                self.import_bhk_shape(bhk_body)
            # process all its children
            for child in root_block.children:
                b_obj = self.import_branch(child)
        elif isinstance(root_block, NifFormat.NiCamera):
            self.logger.warning('Skipped NiCamera root')
        elif isinstance(root_block, NifFormat.NiPhysXProp):
            self.logger.warning('Skipped NiPhysXProp root')
        else:
            self.logger.warning(
                "Skipped unsupported root block type '%s' (corrupted nif?)."
                % root_block.__class__)

        # store bone matrix offsets for re-export
        if self.bones_extra_matrix:
            self.store_bones_extra_matrix()

        # store original names for re-export
        if self.names:
            self.store_names()
        
        # now all havok objects are imported, so we are
        # ready to import the havok constraints
        for hkbody in self.havok_objects:
            self.import_bhk_constraints(hkbody)

        # parent selected meshes to imported skeleton
        if self.IMPORT_SKELETON == 1:
            # rename vertex groups to reflect bone names
            # (for blends imported with older versions of the scripts!)
            for b_child_obj in self.selected_objects:
                if b_child_obj.getType() == "Mesh":
                    for oldgroupname in b_child_obj.data.getVertGroupNames():
                        newgroupname = self.get_bone_name_for_blender(oldgroupname)
                        if oldgroupname != newgroupname:
                            self.logger.info(
                                "%s: renaming vertex group %s to %s"
                                % (b_child_obj, oldgroupname, newgroupname))
                            b_child_obj.data.renameVertGroup(
                                oldgroupname, newgroupname)
            # set parenting
            b_obj.makeParentDeform(self.selected_objects)


    def append_armature_modifier(self, b_obj, b_armature):
        """Append an armature modifier for the object."""
        b_mod = b_obj.modifiers.append(
            Blender.Modifier.Types.ARMATURE)
        b_mod[Blender.Modifier.Settings.OBJECT] = b_armature
        b_mod[Blender.Modifier.Settings.ENVELOPES] = False
        b_mod[Blender.Modifier.Settings.VGROUPS] = True

    def import_branch(self, niBlock, b_armature=None, n_armature=None):
        """Read the content of the current NIF tree branch to Blender
        recursively.

        @param niBlock: The nif block to import.
        @param b_armature: The blender armature for the current branch.
        @param n_armature: The corresponding nif block for the armature for
            the current branch.
        """
        self.msg_progress("Importing data")
        if not niBlock:
            return None
        elif (isinstance(niBlock, NifFormat.NiTriBasedGeom)
              and self.IMPORT_SKELETON != 1):
            # it's a shape node and we're not importing skeleton only
            # (IMPORT_SKELETON == 1)
            self.logger.debug("Building mesh in import_branch")
            # note: transform matrix is set during import
            b_obj = self.import_mesh(niBlock)
            # skinning? add armature modifier
            if niBlock.skin_instance:
                self.append_armature_modifier(b_obj, b_armature)
            return b_obj
        elif isinstance(niBlock, NifFormat.NiNode):
            children = niBlock.children
            # bounding box child?
            bsbound = self.find_extra(niBlock, NifFormat.BSBound)
            if not (children
                    or niBlock.collision_object
                    or bsbound or niBlock.has_bounding_box
                    or self.IMPORT_EXTRANODES):
                # do not import unless the node is "interesting"
                return None
            # import object
            if self.is_armature_root(niBlock):
                # all bones in the tree are also imported by
                # import_armature
                if self.IMPORT_SKELETON != 2:
                    b_obj = self.import_armature(niBlock)
                    b_armature = b_obj
                    n_armature = niBlock
                else:
                    b_obj = self.selected_objects[0]
                    b_armature = b_obj
                    n_armature = niBlock
                    self.logger.info(
                        "Merging nif tree '%s' with armature '%s'"
                        % (niBlock.name, b_obj.name))
                    if niBlock.name != b_obj.name:
                        self.logger.warning(
<<<<<<< HEAD
                            "Taking nif block '%s' as armature '%s'"
                            " but names do not match"
                            % (niBlock.name, b_obj.name))
                # armatures cannot group geometries into a single mesh
                geom_group = []
            elif self.is_bone(niBlock):
                # bones have already been imported during import_armature
                b_obj = b_armature.data.bones[self.names[niBlock]]
                # bones cannot group geometries into a single mesh
                geom_group = []
            else:
                # is it a grouping node?
=======
                            "Constraint for billboard node on %s added"
                            " but target not set due to transform bug"
                            " in Blender. Set target to Camera manually."
                            % b_obj)
                        constr = b_obj.constraints[-1]
                        constr[Blender.Constraint.Settings.TRACK] = Blender.Constraint.Settings.TRACKZ
                        constr[Blender.Constraint.Settings.UP] = Blender.Constraint.Settings.UPY
                        # yields transform bug!
                        #constr[Blender.Constraint.Settings.TARGET] = obj

                    # set object transform
                    # this must be done after all children objects have been
                    # parented to b_obj
                    b_obj.setMatrix(self.import_matrix(niBlock))

                    # import the animations
                    if self.IMPORT_ANIMATION:
                        self.set_animation(niBlock, b_obj)
                        # import the extras
                        self.import_text_keys(niBlock)
                        # import vis controller
                        self.import_object_vis_controller(
                            b_object=b_obj, n_node=niBlock)

                    return b_obj
            # all else is currently discarded
            return None

    def import_armature_branch(
        self, b_armature, niArmature, niBlock, group_mesh = None):
        """Reads the content of the current NIF tree branch to Blender
        recursively, as meshes parented to a given armature or parented
        to the closest bone in the armature. Note that
        niArmature must have been imported previously as an armature, along
        with all its bones. This function only imports meshes and armature
        ninodes.

        If this imports a mesh, then it returns the a nif block and a mesh
        object. The nif block is the one relative to which the mesh transform
        is calculated (so the mesh should be parented to the blender object
        corresponding to this block by the caller). It corresponds either to
        a Blender bone or to a Blender armature."""
        # check if the block is non-null
        if not niBlock:
            return None, None
        # get the block that is considered as parent of this block within this
        # branch; this is a block corresponding to a bone in Blender
        # if niBlock is a bone, then this is the branch parent
        if self.is_bone(niBlock):
            branch_parent = niBlock
        # otherwise, find closest bone in this armature
        else:
            branch_parent = self.get_closest_bone(niBlock, skelroot = niArmature)
        # no bone parent, so then simply take nif block of armature object as
        # parent
        if not branch_parent:
            branch_parent = niArmature
        # is it a mesh?
        if isinstance(niBlock, NifFormat.NiTriBasedGeom) \
           and self.IMPORT_SKELETON != 1:

            self.logger.debug("Building mesh %s in import_armature_branch" %
                              niBlock.name)
            # apply transform relative to the branch parent
            return branch_parent, self.import_mesh(niBlock,
                                                   group_mesh=group_mesh,
                                                   applytransform=True,
                                                   relative_to=branch_parent)
        # is it another armature?
        elif self.is_armature_root(niBlock) and niBlock != niArmature:
            # an armature parented to this armature
            fb_arm = self.import_armature(niBlock)
            # import the armature branch
            self.import_armature_branch(fb_arm, niBlock, niBlock)
            return branch_parent, fb_arm # the matrix will be set by the caller
        # is it a NiNode in the niArmature tree (possibly niArmature itself,
        # on first call)?
        elif isinstance(niBlock, NifFormat.NiNode):
            # import children
            if niBlock.children:
                # check if geometries should be merged on import
                node_name = niBlock.name
>>>>>>> 4084af43
                geom_group = self.is_grouping_node(niBlock)
                # if importing animation, remove children that have
                # morph controllers from geometry group
                if self.IMPORT_ANIMATION:
                    for child in geom_group:
                        if self.find_controller(
                            child, NifFormat.NiGeomMorpherController):
                            geom_group.remove(child)
                # import geometry/empty
                if (not geom_group
                    or not self.IMPORT_COMBINESHAPES
                    or len(geom_group) > 16):
                    # no grouping node, or too many materials to
                    # group the geometry into a single mesh
                    # so import it as an empty
                    if not niBlock.has_bounding_box:
                        b_obj = self.import_empty(niBlock)
                    else:
                        b_obj = self.import_bounding_box(niBlock)
                    geom_group = []
                else:
                    # node groups geometries, so import it as a mesh
                    self.logger.info(
                        "Joining geometries %s to single object '%s'"
                        %([child.name for child in geom_group],
                          niBlock.name))
                    b_obj = None
                    for child in geom_group:
                        b_obj = self.import_mesh(child,
                                                 group_mesh=b_obj,
                                                 applytransform=True)
                    b_obj.name = self.import_name(niBlock)
                    # skinning? add armature modifier
                    if any(child.skin_instance
                           for child in geom_group):
                        self.append_armature_modifier(b_obj, b_armature)
                    # settings for collision node
                    if isinstance(niBlock, NifFormat.RootCollisionNode):
                        b_obj.setDrawType(
                            Blender.Object.DrawTypes['BOUNDBOX'])
                        b_obj.setDrawMode(32) # wire
                        b_obj.rbShapeBoundType = \
                            Blender.Object.RBShapes['POLYHEDERON']
                        # also remove duplicate vertices
                        b_mesh = b_obj.getData(mesh=True)
                        numverts = len(b_mesh.verts)
                        # 0.005 = 1/200
                        numdel = b_mesh.remDoubles(0.005)
                        if numdel:
                            self.logger.info(
                                "Removed %i duplicate vertices"
                                " (out of %i) from collision mesh"
                                % (numdel, numverts))

            # find children that aren't part of the geometry group
            b_children_list = []
            children = [child for child in niBlock.children
                        if child not in geom_group]
            for n_child in children:
                b_child = self.import_branch(
                    n_child, b_armature=b_armature, n_armature=n_armature)
                if b_child:
                    b_children_list.append((n_child, b_child))
            object_children = [
                (n_child, b_child) for (n_child, b_child) in b_children_list
                if self.isinstance_blender_object(b_child)]

            # if not importing skeleton only
            if self.IMPORT_SKELETON != 1:
                # import collision objects
                if niBlock.collision_object:
                    bhk_body = niBlock.collision_object.body
                    if not isinstance(bhk_body, NifFormat.bhkRigidBody):
                        self.logger.warning(
                            "Unsupported collision structure"
                            " under node %s" % niBlock.name)
                    collision_objs = self.import_bhk_shape(bhk_body)
                    # register children for parentship
                    object_children += [
                        (bhk_body, b_child) for b_child in collision_objs]
                
                # import bounding box
                if bsbound:
                    object_children += [
                        (bsbound, self.import_bounding_box(bsbound))]


            # fix parentship
            if self.isinstance_blender_object(b_obj):
                # simple object parentship
                b_obj.makeParent(
                    [b_child for (n_child, b_child) in object_children])
            elif isinstance(b_obj, Blender.Armature.Bone):
                # bone parentship, is a bit more complicated
                # go to rest position
                b_armature.data.restPosition = True
                # set up transforms
                for n_child, b_child in object_children:
                    # save transform
                    matrix = Blender.Mathutils.Matrix(
                        b_child.getMatrix('localspace'))
                    # fix transform
                    # the bone has in the nif file an armature space transform
                    # given by niBlock.get_transform(relative_to=n_armature)
                    #
                    # in detail:
                    # a vertex in the collision object has global
                    # coordinates
                    #   v * Z * B
                    # with v the vertex, Z the object transform
                    # (currently b_obj_matrix)
                    # and B the nif bone matrix

                    # in Blender however a vertex has coordinates
                    #   v * O * T * B'
                    # with B' the Blender bone matrix
                    # so we need that
                    #   Z * B = O * T * B' or equivalently
                    #   O = Z * B * B'^{-1} * T^{-1}
                    #     = Z * X^{-1} * T^{-1}
                    # since
                    #   B' = X * B
                    # with X = self.bones_extra_matrix[B]

                    # post multiply Z with X^{-1}
                    extra = Blender.Mathutils.Matrix(
                        self.bones_extra_matrix[niBlock])
                    extra.invert()
                    matrix = matrix * extra
                    # cancel out the tail translation T
                    # (the tail causes a translation along
                    # the local Y axis)
                    matrix[3][1] -= b_obj.length
                    b_child.setMatrix(matrix)
                    # parent child to the bone
                    b_armature.makeParentBone(
                        [b_child], b_obj.name)
                b_armature.data.restPosition = False
            else:
                raise RuntimeError(
                    "Unexpected object type %s" % b_obj.__class__)

            # track camera for billboard nodes
            if isinstance(niBlock, NifFormat.NiBillboardNode):
                # find camera object
                for obj in self.scene.objects:
                    if obj.getType() == "Camera":
                        break
                else:
                    raise NifImportError(
                        "Scene needs camera for billboard node"
                        " (add a camera and try again)")
                # make b_obj track camera object
                #b_obj.setEuler(0,0,0)
                b_obj.constraints.append(
                    Blender.Constraint.Type.TRACKTO)
                self.logger.warning(
                    "Constraint for billboard node on %s added"
                    " but target not set due to transform bug"
                    " in Blender. Set target to Camera manually."
                    % b_obj)
                constr = b_obj.constraints[-1]
                constr[Blender.Constraint.Settings.TRACK] = Blender.Constraint.Settings.TRACKZ
                constr[Blender.Constraint.Settings.UP] = Blender.Constraint.Settings.UPY
                # yields transform bug!
                #constr[Blender.Constraint.Settings.TARGET] = obj

            # set object transform
            # this must be done after all children objects have been
            # parented to b_obj
            if self.isinstance_blender_object(b_obj):
                # note: bones already have their matrix set
                b_obj.setMatrix(self.import_matrix(niBlock))

                # import the animations
                if self.IMPORT_ANIMATION:
                    self.set_animation(niBlock, b_obj)
                    # import the extras
                    self.import_text_keys(niBlock)

            # import extra node data, such as node type
            # (other types should be added here too)
            if isinstance(niBlock, NifFormat.NiLODNode):
                b_obj.addProperty("Type", "NiLODNode", "STRING")
                # import lod data
                range_data = niBlock.lod_level_data
                for lod_level, (n_child, b_child) in zip(
                    range_data.lod_levels, b_children_list):
                    b_child.addProperty(
                        "Near Extent", lod_level.near_extent, "FLOAT")
                    b_child.addProperty(
                        "Far Extent", lod_level.far_extent, "FLOAT")

            return b_obj
        # all else is currently discarded
        return None

    def import_name(self, niBlock, max_length=22, postfix=""):
        """Get unique name for an object, preserving existing names.
        The maximum name length defaults to 22, since this is the
        maximum for Blender objects. Bone names can reach length 32.

        @param niBlock: A named nif block.
        @type niBlock: C{NiObjectNET}
        @param max_length: The maximum length of the name.
        @type max_length: C{int}
        @param postfix: Extra string to append to the name.
        @type postfix: C{str}
        """
        if niBlock in self.names:
            if not postfix:
                return self.names[niBlock]
            else:
                # force postfix!
                # the same block may be imported with different postfixes
                if self.names[niBlock].endswith(postfix):
                    return self.names[niBlock]

        self.logger.debug(
            "Importing name for %s block from %s%s"
            % (niBlock.__class__.__name__, niBlock.name, postfix))

        # find unique name for Blender to use
        uniqueInt = 0
        # strip null terminator from name
        niBlock.name = niBlock.name.strip("\x00")
        niName = niBlock.name
        # if name is empty, create something non-empty
        if not niName:
            if isinstance(niBlock, NifFormat.RootCollisionNode):
                niName = "collision"
            else:
                niName = "noname"
        for uniqueInt in xrange(-1, 100):
            # limit name length
            if uniqueInt == -1:
                if max_length - len(postfix) - 1 <= 0:
                    raise ValueError("Name postfix '%s' too long." % postfix)
                shortName = niName[:max_length-len(postfix)-1] + postfix
            else:
                if max_length - len(postfix) - 4 <= 0:
                    raise ValueError("Name postfix '%s' too long." % postfix)
                shortName = ('%s.%02d%s' 
                             % (niName[:max_length-len(postfix)-4],
                                uniqueInt,
                                postfix))
            # bone naming convention for blender
            shortName = self.get_bone_name_for_blender(shortName)
            # make sure it is unique
            try:
                Blender.Object.Get(shortName)
            except ValueError:
                # short name not found in object list
                pass
            else:
                # try another integer
                continue
            try:
                Blender.Material.Get(shortName)
            except NameError:
                # short name not found in material list
                break
        else:
            raise RuntimeError("Ran out of names.")
        # save mapping
        # block niBlock has Blender name shortName
        self.names[niBlock] = shortName
        # Blender name shortName corresponds to niBlock
        self.blocks[shortName] = niBlock
        self.logger.debug("Selected unique name %s" % shortName)
        return shortName
        
    def import_matrix(self, niBlock, relative_to=None):
        """Retrieves a niBlock's transform matrix as a Mathutil.Matrix."""
        return Matrix(*niBlock.get_transform(relative_to).as_list())

    def decompose_srt(self, m):
        """Decompose Blender transform matrix as a scale, rotation matrix, and
        translation vector."""
        # get scale components
        b_scale_rot = m.rotationPart()
        b_scale_rot_T = Matrix(b_scale_rot)
        b_scale_rot_T.transpose()
        b_scale_rot_2 = b_scale_rot * b_scale_rot_T
        b_scale = Vector(b_scale_rot_2[0][0] ** 0.5,\
                         b_scale_rot_2[1][1] ** 0.5,\
                         b_scale_rot_2[2][2] ** 0.5)
        # and fix their sign
        if (b_scale_rot.determinant() < 0): b_scale.negate()
        # only uniform scaling
        if (abs(b_scale[0]-b_scale[1]) >= self.EPSILON
            or abs(b_scale[1]-b_scale[2]) >= self.EPSILON):
            self.logger.warn(
                "Corrupt rotation matrix in nif: geometry errors may result.")
        b_scale = b_scale[0]
        # get rotation matrix
        b_rot = b_scale_rot * (1.0/b_scale)
        # get translation
        b_trans = m.translationPart()
        # done!
        return b_scale, b_rot, b_trans

    def import_empty(self, niBlock):
        """Creates and returns a grouping empty."""
        shortName = self.import_name(niBlock)
        b_empty = self.scene.objects.new("Empty", shortName)
        b_empty.properties['longName'] = niBlock.name
        if niBlock.name in self.bone_priorities:
            constr = b_empty.constraints.append(
                Blender.Constraint.Type.NULL)
            constr.name = "priority:%i" % self.bone_priorities[niBlock.name]  
        return b_empty

    def import_armature(self, niArmature):
        """Scans an armature hierarchy, and returns a whole armature.
        This is done outside the normal node tree scan to allow for positioning
        of the bones before skins are attached."""
        armature_name = self.import_name(niArmature)

        b_armatureData = Blender.Armature.Armature()
        b_armatureData.name = armature_name
        b_armatureData.drawAxes = True
        b_armatureData.envelopes = False
        b_armatureData.vertexGroups = True
        b_armatureData.drawType = Blender.Armature.STICK
        b_armature = self.scene.objects.new(b_armatureData, armature_name)

        # make armature editable and create bones
        b_armatureData.makeEditable()
        niChildBones = [child for child in niArmature.children
                        if self.is_bone(child)]
        for niBone in niChildBones:
            self.import_bone(
                niBone, b_armature, b_armatureData, niArmature)
        b_armatureData.update()

        # The armature has been created in editmode,
        # now we are ready to set the bone keyframes.
        if self.IMPORT_ANIMATION:
            # create an action
            action = Blender.Armature.NLA.NewAction()
            action.setActive(b_armature)
            # go through all armature pose bones
            # see http://www.elysiun.com/forum/viewtopic.php?t=58693
            self.msg_progress('Importing Animations')
            for bone_name, b_posebone in b_armature.getPose().bones.items():
                # denote progress
                self.msg_progress('Animation: %s' % bone_name)
                self.logger.debug(
                    'Importing animation for bone %s' % bone_name)
                niBone = self.blocks[bone_name]

                # get bind matrix (NIF format stores full transformations in keyframes,
                # but Blender wants relative transformations, hence we need to know
                # the bind position for conversion). Since
                # [ SRchannel 0 ]    [ SRbind 0 ]   [ SRchannel * SRbind         0 ]   [ SRtotal 0 ]
                # [ Tchannel  1 ] *  [ Tbind  1 ] = [ Tchannel  * SRbind + Tbind 1 ] = [ Ttotal  1 ]
                # with
                # 'total' the transformations as stored in the NIF keyframes,
                # 'bind' the Blender bind pose, and
                # 'channel' the Blender IPO channel,
                # it follows that
                # Schannel = Stotal / Sbind
                # Rchannel = Rtotal * inverse(Rbind)
                # Tchannel = (Ttotal - Tbind) * inverse(Rbind) / Sbind
                bone_bm = self.import_matrix(niBone) # base pose
                niBone_bind_scale, niBone_bind_rot, niBone_bind_trans = self.decompose_srt(bone_bm)
                niBone_bind_rot_inv = Matrix(niBone_bind_rot)
                niBone_bind_rot_inv.invert()
                niBone_bind_quat_inv = niBone_bind_rot_inv.toQuat()
                # we also need the conversion of the original matrix to the
                # new bone matrix, say X,
                # B' = X * B
                # (with B' the Blender matrix and B the NIF matrix) because we
                # need that
                # C' * B' = X * C * B
                # and therefore
                # C' = X * C * B * inverse(B') = X * C * inverse(X),
                # where X = B' * inverse(B)
                #
                # In detail:
                # [ SRX 0 ]   [ SRC 0 ]            [ SRX 0 ]
                # [ TX  1 ] * [ TC  1 ] * inverse( [ TX  1 ] ) =
                # [ SRX * SRC       0 ]   [ inverse(SRX)         0 ]
                # [ TX * SRC + TC   1 ] * [ -TX * inverse(SRX)   1 ] =
                # [ SRX * SRC * inverse(SRX)              0 ]
                # [ (TX * SRC + TC - TX) * inverse(SRX)   1 ]
                # Hence
                # SC' = SX * SC / SX = SC
                # RC' = RX * RC * inverse(RX)
                # TC' = (TX * SC * RC + TC - TX) * inverse(RX) / SX
                extra_matrix_scale, extra_matrix_rot, extra_matrix_trans = self.decompose_srt(self.bones_extra_matrix[niBone])
                extra_matrix_quat = extra_matrix_rot.toQuat()
                extra_matrix_rot_inv = Matrix(extra_matrix_rot)
                extra_matrix_rot_inv.invert()
                extra_matrix_quat_inv = extra_matrix_rot_inv.toQuat()
                # now import everything
                # ##############################

                # get controller, interpolator, and data
                # note: the NiKeyframeController check also includes
                #       NiTransformController (see hierarchy!)
                kfc = self.find_controller(niBone,
                                           NifFormat.NiKeyframeController)
                # old style: data directly on controller
                kfd = kfc.data if kfc else None
                # new style: data via interpolator
                kfi = kfc.interpolator if kfc else None
                # next is a quick hack to make the new transform
                # interpolator work as if it is an old style keyframe data
                # block parented directly on the controller
                if isinstance(kfi, NifFormat.NiTransformInterpolator):
                    kfd = kfi.data
                    # for now, in this case, ignore interpolator
                    kfi = None

                # B-spline curve import
                if isinstance(kfi, NifFormat.NiBSplineInterpolator):
                    times = list(kfi.get_times())
                    translations = list(kfi.get_translations())
                    scales = list(kfi.get_scales())
                    rotations = list(kfi.get_rotations())

                    # if we have translation keys, we make a dictionary of
                    # rot_keys and scale_keys, this makes the script work MUCH
                    # faster in most cases
                    if translations:
                        scale_keys_dict = {}
                        rot_keys_dict = {}

                    # scales: ignore for now, implement later
                    #         should come here
                    scales = None

                    # rotations
                    if rotations:
                        self.logger.debug(
                            'Rotation keys...(bspline quaternions)')
                        for time, quat in izip(times, rotations):
                            frame = 1 + int(time * self.fps + 0.5)
                            quat = Blender.Mathutils.Quaternion(
                                [quat[0], quat[1], quat[2],  quat[3]])
                            # beware, CrossQuats takes arguments in a
                            # counter-intuitive order:
                            # q1.toMatrix() * q2.toMatrix() == CrossQuats(q2, q1).toMatrix()
                            quatVal = CrossQuats(niBone_bind_quat_inv, quat) # Rchannel = Rtotal * inverse(Rbind)
                            rot = CrossQuats(CrossQuats(extra_matrix_quat_inv, quatVal), extra_matrix_quat) # C' = X * C * inverse(X)
                            b_posebone.quat = rot
                            b_posebone.insertKey(b_armature, frame,
                                                 [Blender.Object.Pose.ROT])
                            # fill optimizer dictionary
                            if translations:
                                rot_keys_dict[frame] = Blender.Mathutils.Quaternion(rot)

                    # translations
                    if translations:
                        self.logger.debug('Translation keys...(bspline)')
                        for time, translation in izip(times, translations):
                            # time 0.0 is frame 1
                            frame = 1 + int(time * self.fps + 0.5)
                            trans = Blender.Mathutils.Vector(*translation)
                            locVal = (trans - niBone_bind_trans) * niBone_bind_rot_inv * (1.0/niBone_bind_scale)# Tchannel = (Ttotal - Tbind) * inverse(Rbind) / Sbind
                            # the rotation matrix is needed at this frame (that's
                            # why the other keys are inserted first)
                            if rot_keys_dict:
                                try:
                                    rot = rot_keys_dict[frame].toMatrix()
                                except KeyError:
                                    # fall back on slow method
                                    ipo = action.getChannelIpo(bone_name)
                                    quat = Blender.Mathutils.Quaternion()
                                    quat.x = ipo.getCurve('QuatX').evaluate(frame)
                                    quat.y = ipo.getCurve('QuatY').evaluate(frame)
                                    quat.z = ipo.getCurve('QuatZ').evaluate(frame)
                                    quat.w = ipo.getCurve('QuatW').evaluate(frame)
                                    rot = quat.toMatrix()
                            else:
                                rot = Blender.Mathutils.Matrix([1.0,0.0,0.0],
                                                               [0.0,1.0,0.0],
                                                               [0.0,0.0,1.0])
                            # we also need the scale at this frame
                            if scale_keys_dict:
                                try:
                                    sizeVal = scale_keys_dict[frame]
                                except KeyError:
                                    ipo = action.getChannelIpo(bone_name)
                                    if ipo.getCurve('SizeX'):
                                        sizeVal = ipo.getCurve('SizeX').evaluate(frame) # assume uniform scale
                                    else:
                                        sizeVal = 1.0
                            else:
                                sizeVal = 1.0
                            size = Blender.Mathutils.Matrix([sizeVal, 0.0, 0.0],
                                                            [0.0, sizeVal, 0.0],
                                                            [0.0, 0.0, sizeVal])
                            # now we can do the final calculation
                            loc = (extra_matrix_trans * size * rot + locVal - extra_matrix_trans) * extra_matrix_rot_inv * (1.0/extra_matrix_scale) # C' = X * C * inverse(X)
                            b_posebone.loc = loc
                            b_posebone.insertKey(b_armature, frame, [Blender.Object.Pose.LOC])

                    # delete temporary dictionaries
                    if translations:
                        del scale_keys_dict
                        del rot_keys_dict

                # NiKeyframeData and NiTransformData import
                elif isinstance(kfd, NifFormat.NiKeyframeData):

                    translations = kfd.translations
                    scales = kfd.scales
                    # if we have translation keys, we make a dictionary of
                    # rot_keys and scale_keys, this makes the script work MUCH
                    # faster in most cases
                    if translations:
                        scale_keys_dict = {}
                        rot_keys_dict = {}
                    # add the keys

                    # Scaling
                    if scales.keys:
                        self.logger.debug('Scale keys...')
                    for scaleKey in scales.keys:
                        # time 0.0 is frame 1
                        frame = 1 + int(scaleKey.time * self.fps + 0.5)
                        sizeVal = scaleKey.value
                        size = sizeVal / niBone_bind_scale # Schannel = Stotal / Sbind
                        b_posebone.size = Blender.Mathutils.Vector(size, size, size)
                        b_posebone.insertKey(b_armature, frame, [Blender.Object.Pose.SIZE]) # this is very slow... :(
                        # fill optimizer dictionary
                        if translations:
                            scale_keys_dict[frame] = size

                    # detect the type of rotation keys
                    rotation_type = kfd.rotation_type

                    # Euler Rotations
                    if rotation_type == 4:
                        # uses xyz rotation
                        if kfd.xyz_rotations[0].keys:
                            self.logger.debug('Rotation keys...(euler)')
                        for xkey, ykey, zkey in izip(kfd.xyz_rotations[0].keys,
                                                     kfd.xyz_rotations[1].keys,
                                                     kfd.xyz_rotations[2].keys):
                            # time 0.0 is frame 1
                            # XXX it is assumed that all the keys have the
                            # XXX same times!!!
                            if (abs(xkey.time - ykey.time) > self.EPSILON
                                or abs(xkey.time - zkey.time) > self.EPSILON):
                                self.logger.warn(
                                    "xyz key times do not correspond, "
                                    "animation may not be correctly imported")
                            frame = 1 + int(xkey.time * self.fps + 0.5)
                            euler = Blender.Mathutils.Euler(
                                [xkey.value*180.0/math.pi,
                                 ykey.value*180.0/math.pi,
                                 zkey.value*180.0/math.pi])
                            quat = euler.toQuat()

                            # beware, CrossQuats takes arguments in a counter-intuitive order:
                            # q1.toMatrix() * q2.toMatrix() == CrossQuats(q2, q1).toMatrix()

                            quatVal = CrossQuats(niBone_bind_quat_inv, quat) # Rchannel = Rtotal * inverse(Rbind)
                            rot = CrossQuats(CrossQuats(extra_matrix_quat_inv, quatVal), extra_matrix_quat) # C' = X * C * inverse(X)
                            b_posebone.quat = rot
                            b_posebone.insertKey(b_armature, frame, [Blender.Object.Pose.ROT]) # this is very slow... :(
                            # fill optimizer dictionary
                            if translations:
                                rot_keys_dict[frame] = Blender.Mathutils.Quaternion(rot) 

                    # Quaternion Rotations
                    else:
                        # TODO take rotation type into account for interpolation
                        if kfd.quaternion_keys:
                            self.logger.debug('Rotation keys...(quaternions)')
                        quaternion_keys = kfd.quaternion_keys
                        for key in quaternion_keys:
                            frame = 1 + int(key.time * self.fps + 0.5)
                            keyVal = key.value
                            quat = Blender.Mathutils.Quaternion([keyVal.w, keyVal.x, keyVal.y,  keyVal.z])
                            # beware, CrossQuats takes arguments in a
                            # counter-intuitive order:
                            # q1.toMatrix() * q2.toMatrix() == CrossQuats(q2, q1).toMatrix()
                            quatVal = CrossQuats(niBone_bind_quat_inv, quat) # Rchannel = Rtotal * inverse(Rbind)
                            rot = CrossQuats(CrossQuats(extra_matrix_quat_inv, quatVal), extra_matrix_quat) # C' = X * C * inverse(X)
                            b_posebone.quat = rot
                            b_posebone.insertKey(b_armature, frame,
                                                 [Blender.Object.Pose.ROT])
                            # fill optimizer dictionary
                            if translations:
                                rot_keys_dict[frame] = Blender.Mathutils.Quaternion(rot)
#                    else:
#                        print("""Rotation keys...(unknown)
#WARNING: rotation animation data of type %i found, but this type is not yet
#         supported; data has been skipped""" % rotation_type)                        
        
                    # Translations
                    if translations.keys:
                        self.logger.debug('Translation keys...')
                    for key in translations.keys:
                        # time 0.0 is frame 1
                        frame = 1 + int(key.time * self.fps + 0.5)
                        keyVal = key.value
                        trans = Blender.Mathutils.Vector(keyVal.x, keyVal.y, keyVal.z)
                        locVal = (trans - niBone_bind_trans) * niBone_bind_rot_inv * (1.0/niBone_bind_scale)# Tchannel = (Ttotal - Tbind) * inverse(Rbind) / Sbind
                        # the rotation matrix is needed at this frame (that's
                        # why the other keys are inserted first)
                        if rot_keys_dict:
                            try:
                                rot = rot_keys_dict[frame].toMatrix()
                            except KeyError:
                                # fall back on slow method
                                ipo = action.getChannelIpo(bone_name)
                                quat = Blender.Mathutils.Quaternion()
                                quat.x = ipo.getCurve('QuatX').evaluate(frame)
                                quat.y = ipo.getCurve('QuatY').evaluate(frame)
                                quat.z = ipo.getCurve('QuatZ').evaluate(frame)
                                quat.w = ipo.getCurve('QuatW').evaluate(frame)
                                rot = quat.toMatrix()
                        else:
                            rot = Blender.Mathutils.Matrix([1.0,0.0,0.0],
                                                           [0.0,1.0,0.0],
                                                           [0.0,0.0,1.0])
                        # we also need the scale at this frame
                        if scale_keys_dict:
                            try:
                                sizeVal = scale_keys_dict[frame]
                            except KeyError:
                                ipo = action.getChannelIpo(bone_name)
                                if ipo.getCurve('SizeX'):
                                    sizeVal = ipo.getCurve('SizeX').evaluate(frame) # assume uniform scale
                                else:
                                    sizeVal = 1.0
                        else:
                            sizeVal = 1.0
                        size = Blender.Mathutils.Matrix([sizeVal, 0.0, 0.0],
                                                        [0.0, sizeVal, 0.0],
                                                        [0.0, 0.0, sizeVal])
                        # now we can do the final calculation
                        loc = (extra_matrix_trans * size * rot + locVal - extra_matrix_trans) * extra_matrix_rot_inv * (1.0/extra_matrix_scale) # C' = X * C * inverse(X)
                        b_posebone.loc = loc
                        b_posebone.insertKey(b_armature, frame, [Blender.Object.Pose.LOC])
                    if translations:
                        del scale_keys_dict
                        del rot_keys_dict
                # set extend mode for all ipo curves
                if kfc:
                    try:
                        ipo = action.getChannelIpo(bone_name)
                    except ValueError:
                        # no channel for bone_name
                        pass
                    else:
                        for b_curve in ipo:
                            b_curve.extend = self.get_extend_from_flags(kfc.flags)

        # constraints (priority)
        # must be done oudside edit mode hence after calling
        for bone_name, b_posebone in b_armature.getPose().bones.items():
            # find bone nif block
            niBone = self.blocks[bone_name]
            # store bone priority, if applicable
            if bone_name in self.bone_priorities:
                constr = b_posebone.constraints.append(
                    Blender.Constraint.Type.NULL)
                constr.name = "priority:%i" % self.bone_priorities[bone_name]                

        return b_armature

    def import_bone(self, niBlock, b_armature, b_armatureData, niArmature):
        """Adds a bone to the armature in edit mode."""
        # check that niBlock is indeed a bone
        if not self.is_bone(niBlock):
            return None

        # bone length for nubs and zero length bones
        nub_length = 5.0
        scale = self.IMPORT_SCALE_CORRECTION
        # bone name
        bone_name = self.import_name(niBlock, 32)
        niChildBones = [ child for child in niBlock.children
                         if self.is_bone(child) ]
        # create a new bone
        b_bone = Blender.Armature.Editbone()
        # head: get position from niBlock
        armature_space_matrix = self.import_matrix(niBlock,
                                                   relative_to=niArmature)

        b_bone_head_x = armature_space_matrix[3][0]
        b_bone_head_y = armature_space_matrix[3][1]
        b_bone_head_z = armature_space_matrix[3][2]
        # temporarily sets the tail as for a 0 length bone
        b_bone_tail_x = b_bone_head_x
        b_bone_tail_y = b_bone_head_y
        b_bone_tail_z = b_bone_head_z
        is_zero_length = True
        # tail: average of children location
        if len(niChildBones) > 0:
            m_correction = self.find_correction_matrix(niBlock, niArmature)
            child_matrices = [ self.import_matrix(child,
                                                  relative_to=niArmature)
                               for child in niChildBones ]
            b_bone_tail_x = sum(child_matrix[3][0]
                                for child_matrix
                                in child_matrices) / len(child_matrices)
            b_bone_tail_y = sum(child_matrix[3][1]
                                for child_matrix
                                in child_matrices) / len(child_matrices)
            b_bone_tail_z = sum(child_matrix[3][2]
                                for child_matrix
                                in child_matrices) / len(child_matrices)
            # checking bone length
            dx = b_bone_head_x - b_bone_tail_x
            dy = b_bone_head_y - b_bone_tail_y
            dz = b_bone_head_z - b_bone_tail_z
            is_zero_length = abs(dx + dy + dz) * 200 < self.EPSILON
        elif self.IMPORT_REALIGN_BONES == 2:
            # The correction matrix value is based on the childrens' head
            # positions.
            # If there are no children then set it as the same as the
            # parent's correction matrix.
            m_correction = self.find_correction_matrix(niBlock._parent,
                                                       niArmature)
        
        if is_zero_length:
            # this is a 0 length bone, to avoid it being removed
            # set a default minimum length
            if (self.IMPORT_REALIGN_BONES == 2) \
               or not self.is_bone(niBlock._parent):
                # no parent bone, or bone is realigned with correction
                # set one random direction
                b_bone_tail_x = b_bone_head_x + (nub_length * scale)
            else:
                # to keep things neat if bones aren't realigned on import
                # orient it as the vector between this
                # bone's head and the parent's tail
                parent_tail = b_armatureData.bones[
                    self.names[niBlock._parent]].tail
                dx = b_bone_head_x - parent_tail[0]
                dy = b_bone_head_y - parent_tail[1]
                dz = b_bone_head_z - parent_tail[2]
                if abs(dx + dy + dz) * 200 < self.EPSILON:
                    # no offset from the parent: follow the parent's
                    # orientation
                    parent_head = b_armatureData.bones[
                        self.names[niBlock._parent]].head
                    dx = parent_tail[0] - parent_head[0]
                    dy = parent_tail[1] - parent_head[1]
                    dz = parent_tail[2] - parent_head[2]
                direction = Vector(dx, dy, dz)
                direction.normalize()
                b_bone_tail_x = b_bone_head_x + (direction[0] * nub_length * scale)
                b_bone_tail_y = b_bone_head_y + (direction[1] * nub_length * scale)
                b_bone_tail_z = b_bone_head_z + (direction[2] * nub_length * scale)
                
        # sets the bone heads & tails
        b_bone.head = Vector(b_bone_head_x, b_bone_head_y, b_bone_head_z)
        b_bone.tail = Vector(b_bone_tail_x, b_bone_tail_y, b_bone_tail_z)
        
        if self.IMPORT_REALIGN_BONES == 2:
            # applies the corrected matrix explicitly
            b_bone.matrix = m_correction.resize4x4() * armature_space_matrix
        elif self.IMPORT_REALIGN_BONES == 1:
            # do not do anything, keep unit matrix
            pass
        else:
            # no realign, so use original matrix
            b_bone.matrix = armature_space_matrix

        # set bone name and store the niBlock for future reference
        b_armatureData.bones[bone_name] = b_bone
        # calculate bone difference matrix; we will need this when
        # importing animation
        old_bone_matrix_inv = Blender.Mathutils.Matrix(armature_space_matrix)
        old_bone_matrix_inv.invert()
        new_bone_matrix = Blender.Mathutils.Matrix(b_bone.matrix)
        new_bone_matrix.resize4x4()
        new_bone_matrix[3][0] = b_bone_head_x
        new_bone_matrix[3][1] = b_bone_head_y
        new_bone_matrix[3][2] = b_bone_head_z
        # stores any correction or alteration applied to the bone matrix
        # new * inverse(old)
        self.bones_extra_matrix[niBlock] = new_bone_matrix * old_bone_matrix_inv
        # set bone children
        for niBone in niChildBones:
            b_child_bone =  self.import_bone(
                niBone, b_armature, b_armatureData, niArmature)
            b_child_bone.parent = b_bone

        return b_bone

    def find_correction_matrix(self, niBlock, niArmature):
        """Returns the correction matrix for a bone."""
        m_correction = self.IDENTITY44.rotationPart()
        if (self.IMPORT_REALIGN_BONES == 2) and self.is_bone(niBlock):
            armature_space_matrix = self.import_matrix(niBlock,
                                                       relative_to=niArmature)

            niChildBones = [ child for child in niBlock.children
                             if self.is_bone(child) ]
            (sum_x, sum_y, sum_z, dummy) = armature_space_matrix[3]
            if len(niChildBones) > 0:
                child_local_matrices = [ self.import_matrix(child)
                                         for child in niChildBones ]
                sum_x = sum(cm[3][0] for cm in child_local_matrices)
                sum_y = sum(cm[3][1] for cm in child_local_matrices)
                sum_z = sum(cm[3][2] for cm in child_local_matrices)
            list_xyz = [ int(c * 200)
                         for c in (sum_x, sum_y, sum_z,
                                   -sum_x, -sum_y, -sum_z) ]
            idx_correction = list_xyz.index(max(list_xyz))
            alignment_offset = 0.0
            if (idx_correction == 0 or idx_correction == 3) and abs(sum_x) > 0:
                alignment_offset = float(abs(sum_y) + abs(sum_z)) / abs(sum_x)
            elif (idx_correction == 1 or idx_correction == 4) and abs(sum_y) > 0:
                alignment_offset = float(abs(sum_z) + abs(sum_x)) / abs(sum_y)
            elif abs(sum_z) > 0:
                alignment_offset = float(abs(sum_x) + abs(sum_y)) / abs(sum_z)
            # if alignment is good enough, use the (corrected) NIF matrix
            # this gives nice ortogonal matrices
            if alignment_offset < 0.25:
                m_correction = self.BONE_CORRECTION_MATRICES[idx_correction]
        return m_correction


    def get_texture_hash(self, source):
        """Helper function for import_texture. Returns a key that uniquely
        identifies a texture from its source (which is either a
        NiSourceTexture block, or simply a path string).
        """
        if not source:
            return None
        elif isinstance(source, NifFormat.NiSourceTexture):
            return source.get_hash()
        elif isinstance(source, basestring):
            return source.lower()
        else:
            raise TypeError("source must be NiSourceTexture block or string")

    def import_texture(self, source):
        """Convert a NiSourceTexture block, or simply a path string,
        to a Blender Texture object, return the Texture object and
        stores it in the self.textures dictionary to avoid future
        duplicate imports.
        """

        # if the source block is not linked then return None
        if not source:
            return None

        # calculate the texture hash key
        texture_hash = self.get_texture_hash(source)

        try:
            # look up the texture in the dictionary of imported textures
            # and return it if found
            return self.textures[texture_hash]
        except KeyError:
            pass

        b_image = None
        
        if (isinstance(source, NifFormat.NiSourceTexture)
            and not source.use_external):
            # find a file name (but avoid overwriting)
            n = 0
            while True:
                fn = "image%03i.dds" % n
                tex = Blender.sys.join(Blender.sys.dirname(self.IMPORT_FILE),
                                       fn)
                if not Blender.sys.exists(tex):
                    break
                n += 1
            if self.IMPORT_EXPORTEMBEDDEDTEXTURES:
                # save embedded texture as dds file
                stream = open(tex, "wb")
                try:
                    self.logger.info("Saving embedded texture as %s" % tex)
                    source.pixel_data.save_as_dds(stream)
                except ValueError:
                    # value error means that the pixel format is not supported
                    b_image = None
                else:
                    # saving dds succeeded so load the file
                    b_image = Blender.Image.Load(tex)
                    # Blender will return an image object even if the
                    # file format is not supported,
                    # so to check if the image is actually loaded an error
                    # is forced via "b_image.size"
                    try:
                        b_image.size
                    except: # RuntimeError: couldn't load image data in Blender
                        b_image = None # not supported, delete image object
                finally:
                    stream.close()
            else:
                b_image = None
        else:
            # the texture uses an external image file
            if isinstance(source, NifFormat.NiSourceTexture):
                fn = source.file_name
            elif isinstance(source, basestring):
                fn = source
            else:
                raise TypeError(
                    "source must be NiSourceTexture block or string")
            fn = fn.replace( '\\', Blender.sys.sep )
            fn = fn.replace( '/', Blender.sys.sep )
            # go searching for it
            importpath = Blender.sys.dirname(self.IMPORT_FILE)
            searchPathList = (
                [importpath]
                + self.IMPORT_TEXTURE_PATH)
            if Blender.Get("texturesdir"):
                searchPathList += [
                    Blender.sys.dirname(Blender.Get("texturesdir"))]
            # if it looks like a Morrowind style path, use common sense to
            # guess texture path
            meshes_index = importpath.lower().find("meshes")
            if meshes_index != -1:
                searchPathList.append(importpath[:meshes_index] + 'textures')
            # if it looks like a Civilization IV style path, use common sense
            # to guess texture path
            art_index = importpath.lower().find("art")
            if art_index != -1:
                searchPathList.append(importpath[:art_index] + 'shared')
            # go through all texture search paths
            for texdir in searchPathList:
                texdir = texdir.replace( '\\', Blender.sys.sep )
                texdir = texdir.replace( '/', Blender.sys.sep )
                # go through all possible file names, try alternate extensions
                # too; for linux, also try lower case versions of filenames
                texfns = reduce(operator.add,
                                [ [ fn[:-4]+ext, fn[:-4].lower()+ext ]
                                  for ext in ('.DDS','.dds','.PNG','.png',
                                             '.TGA','.tga','.BMP','.bmp',
                                             '.JPG','.jpg') ] )
                texfns = [fn, fn.lower()] + list(set(texfns))
                for texfn in texfns:
                     # now a little trick, to satisfy many Morrowind mods
                    if (texfn[:9].lower() == 'textures' + Blender.sys.sep) \
                       and (texdir[-9:].lower() == Blender.sys.sep + 'textures'):
                        # strip one of the two 'textures' from the path
                        tex = Blender.sys.join( texdir[:-9], texfn )
                    else:
                        tex = Blender.sys.join( texdir, texfn )
                    self.logger.debug("Searching %s" % tex)
                    if Blender.sys.exists(tex) == 1:
                        # tries to load the file
                        b_image = Blender.Image.Load(tex)
                        # Blender will return an image object even if the
                        # file format is not supported,
                        # so to check if the image is actually loaded an error
                        # is forced via "b_image.size"
                        try:
                            b_image.size
                        except: # RuntimeError: couldn't load image data in Blender
                            b_image = None # not supported, delete image object
                        else:
                            # file format is supported
                            self.logger.debug("Found '%s' at %s" % (fn, tex))
                            break
                if b_image:
                    break
            else:
                tex = Blender.sys.join(searchPathList[0], fn)

        # create a stub image if the image could not be loaded
        if not b_image:
            self.logger.warning(
                "Texture '%s' not found or not supported"
                " and no alternate available"
                % fn)
            b_image = Blender.Image.New(fn, 1, 1, 24) # create a stub
            b_image.filename = tex

        # create a texture
        b_texture = Blender.Texture.New()
        b_texture.setType('Image')
        b_texture.setImage(b_image)
        b_texture.imageFlags |= Blender.Texture.ImageFlags.INTERPOL
        b_texture.imageFlags |= Blender.Texture.ImageFlags.MIPMAP

        # save texture to avoid duplicate imports, and return it
        self.textures[texture_hash] = b_texture
        return b_texture

    def get_material_hash(self, matProperty, textProperty,
                          alphaProperty, specProperty,
                          textureEffect, wireProperty,
                          bsShaderProperty, extra_datas):
        """Helper function for import_material. Returns a key that
        uniquely identifies a material from its properties. The key
        ignores the material name as that does not affect the
        rendering.
        """
        return (matProperty.get_hash(ignore_strings=True)
                if matProperty else None,
                textProperty.get_hash()     if textProperty  else None,
                alphaProperty.get_hash()    if alphaProperty else None,
                specProperty.get_hash()     if specProperty  else None,
                textureEffect.get_hash()    if textureEffect else None,
                wireProperty.get_hash()     if wireProperty  else None,
                bsShaderProperty.get_hash() if bsShaderProperty else None,
                tuple(extra.get_hash() for extra in extra_datas))

    def import_material(self, matProperty, textProperty,
                        alphaProperty, specProperty,
                        textureEffect, wireProperty,
                        bsShaderProperty, extra_datas):
        """Creates and returns a material."""
        # First check if material has been created before.
        material_hash = self.get_material_hash(matProperty, textProperty,
                                               alphaProperty, specProperty,
                                               textureEffect, wireProperty,
                                               bsShaderProperty,
                                               extra_datas)
        try:
            return self.materials[material_hash]                
        except KeyError:
            pass
        # use the material property for the name, other properties usually have
        # no name
        name = self.import_name(matProperty)
        material = Blender.Material.New(name)
        # get apply mode, and convert to blender "blending mode"
        blendmode = Blender.Texture.BlendModes["MIX"] # default
        if textProperty:
            if textProperty.apply_mode == NifFormat.ApplyMode.APPLY_MODULATE:
                blendmode = Blender.Texture.BlendModes["MIX"]
            elif textProperty.apply_mode == NifFormat.ApplyMode.APPLY_REPLACE:
                blendmode = Blender.Texture.BlendModes["MIX"]
            elif textProperty.apply_mode == NifFormat.ApplyMode.APPLY_DECAL:
                blendmode = Blender.Texture.BlendModes["MIX"]
            elif textProperty.apply_mode == NifFormat.ApplyMode.APPLY_HILIGHT:
                blendmode = Blender.Texture.BlendModes["LIGHTEN"]
            elif textProperty.apply_mode == NifFormat.ApplyMode.APPLY_HILIGHT2:
                blendmode = Blender.Texture.BlendModes["MULTIPLY"]
            else:
                self.logger.warning(
                    "Unknown apply mode (%i) in material '%s',"
                    " using blending mode 'MIX'"
                    % (textProperty.apply_mode, matProperty.name))
        elif bsShaderProperty:
            # default blending mode for fallout 3
            blendmode = Blender.Texture.BlendModes["MIX"]
        # Sets the colors
        # Specular color
        spec = matProperty.specular_color
        material.setSpecCol([spec.r, spec.g, spec.b])
        # Blender multiplies specular color with this value
        material.setSpec(1.0)
        # Diffuse color
        diff = matProperty.diffuse_color
        emit = matProperty.emissive_color
        # fallout 3 hack: convert diffuse black to emit if emit is not black
        if diff.r < self.EPSILON and diff.g < self.EPSILON and diff.b < self.EPSILON:
            if (emit.r + emit.g + emit.b) < self.EPSILON:
                # emit is black... set diffuse color to white
                diff.r = 1.0
                diff.g = 1.0
                diff.b = 1.0
            else:
                diff.r = emit.r
                diff.g = emit.g
                diff.b = emit.b
        material.setRGBCol(diff.r, diff.g, diff.b)
        # Ambient & emissive color
        # We assume that ambient & emissive are fractions of the diffuse color.
        # If it is not an exact fraction, we average out.
        amb = matProperty.ambient_color
        # fallout 3 hack:convert ambient black to white and set emit
        if amb.r < self.EPSILON and amb.g < self.EPSILON and amb.b < self.EPSILON:
            amb.r = 1.0
            amb.g = 1.0
            amb.b = 1.0
            b_amb = 1.0
            if (emit.r + emit.g + emit.b) < self.EPSILON:
                b_emit = 0.0
            else:
                b_emit = matProperty.emit_multi / 10.0
        else:
            b_amb = 0.0
            b_emit = 0.0
            b_n = 0
            if diff.r > self.EPSILON:
                b_amb += amb.r/diff.r
                b_emit += emit.r/diff.r
                b_n += 1
            if diff.g > self.EPSILON:
                b_amb += amb.g/diff.g
                b_emit += emit.g/diff.g
                b_n += 1
            if diff.b > self.EPSILON:
                b_amb += amb.b/diff.b
                b_emit += emit.b/diff.b
                b_n += 1
            if b_n > 0:
                b_amb /= b_n
                b_emit /= b_n
        if b_amb > 1.0:
            b_amb = 1.0
        if b_emit > 1.0:
            b_emit = 1.0
        material.setAmb(b_amb)
        material.setEmit(b_emit)
        # glossiness
        glossiness = matProperty.glossiness
        hardness = int(glossiness * 4) # just guessing really
        if hardness < 1: hardness = 1
        if hardness > 511: hardness = 511
        material.setHardness(hardness)
        # Alpha
        alpha = matProperty.alpha
        material.setAlpha(alpha)
        # textures
        base_texture = None
        glow_texture = None
        envmapTexture = None # for NiTextureEffect
        bumpTexture = None
        dark_texture = None
        detail_texture = None
        refTexture = None
        if textProperty:
            # standard texture slots
            baseTexDesc = textProperty.base_texture
            glowTexDesc = textProperty.glow_texture
            bumpTexDesc = textProperty.bump_map_texture
            glossTexDesc = textProperty.gloss_texture
            darkTexDesc = textProperty.dark_texture
            detailTexDesc = textProperty.detail_texture
            refTexDesc = None
            # extra texture shader slots
            for shader_tex_desc in textProperty.shader_textures:
                if not shader_tex_desc.is_used:
                    continue
                # it is used, figure out the slot it is used for
                for extra in extra_datas:
                    if extra.integer_data == shader_tex_desc.map_index:
                        # found!
                        shader_name = extra.name
                        break
                else:
                    # none found
                    self.logger.warn(
                        "No slot for shader texture %s."
                        % shader_tex_desc.texture_data.source.file_name)
                    continue
                try:
                    extra_shader_index = (
                        self.EXTRA_SHADER_TEXTURES.index(shader_name))
                except ValueError:
                    # shader_name not in self.EXTRA_SHADER_TEXTURES
                    self.logger.warn(
                        "No slot for shader texture %s."
                        % shader_tex_desc.texture_data.source.file_name)
                    continue
                if extra_shader_index == 0:
                    # EnvironmentMapIndex
                    if shader_tex_desc.texture_data.source.file_name.lower().startswith("rrt_engine_env_map"):
                        # sid meier's railroads: env map generated by engine
                        # we can skip this
                        continue
                    # XXX todo, civ4 uses this
                    self.logger.warn("Skipping environment map texture.")
                    continue
                elif extra_shader_index == 1:
                    # NormalMapIndex
                    bumpTexDesc = shader_tex_desc.texture_data
                elif extra_shader_index == 2:
                    # SpecularIntensityIndex
                    glossTexDesc = shader_tex_desc.texture_data
                elif extra_shader_index == 3:
                    # EnvironmentIntensityIndex (this is reflection)
                    refTexDesc = shader_tex_desc.texture_data
                elif extra_shader_index == 4:
                    # LightCubeMapIndex
                    if shader_tex_desc.texture_data.source.file_name.lower().startswith("rrt_cube_light_map"):
                        # sid meier's railroads: light map generated by engine
                        # we can skip this
                        continue
                    self.logger.warn("Skipping light cube texture.")
                    continue
                elif extra_shader_index == 5:
                    # ShadowTextureIndex
                    self.logger.warn("Skipping shadow texture.")
                    continue
                    
            if baseTexDesc:
                base_texture = self.import_texture(baseTexDesc.source)
                if base_texture:
                    # set the texture to use face UV coordinates
                    texco = Blender.Texture.TexCo.UV
                    # map the texture to the base color channel
                    mapto = Blender.Texture.MapTo.COL
                    # set the texture for the material
                    material.setTexture(0, base_texture, texco, mapto)
                    mbase_texture = material.getTextures()[0]
                    mbase_texture.blendmode = blendmode
                    mbase_texture.uvlayer = self.get_uv_layer_name(baseTexDesc.uv_set)
            if glowTexDesc:
                glow_texture = self.import_texture(glowTexDesc.source)
                if glow_texture:
                    # glow maps use alpha from rgb intensity
                    glow_texture.imageFlags |= Blender.Texture.ImageFlags.CALCALPHA
                    # set the texture to use face UV coordinates
                    texco = Blender.Texture.TexCo.UV
                    # map the texture to the base color and emit channel
                    mapto = Blender.Texture.MapTo.COL | Blender.Texture.MapTo.EMIT
                    # set the texture for the material
                    material.setTexture(1, glow_texture, texco, mapto)
                    mglow_texture = material.getTextures()[1]
                    mglow_texture.uvlayer = self.get_uv_layer_name(glowTexDesc.uv_set)
            if bumpTexDesc:
                bumpTexture = self.import_texture(bumpTexDesc.source)
                if bumpTexture:
                    # set the texture to use face UV coordinates
                    texco = Blender.Texture.TexCo.UV
                    # map the texture to the normal channel
                    mapto = Blender.Texture.MapTo.NOR
                    # set the texture for the material
                    material.setTexture(2, bumpTexture, texco, mapto)
                    mbumpTexture = material.getTextures()[2]
                    mbumpTexture.uvlayer = self.get_uv_layer_name(bumpTexDesc.uv_set)
            if glossTexDesc:
                gloss_texture = self.import_texture(glossTexDesc.source)
                if gloss_texture:
                    # set the texture to use face UV coordinates
                    texco = Blender.Texture.TexCo.UV
                    # map the texture to the specularity channel
                    mapto = Blender.Texture.MapTo.SPEC
                    # set the texture for the material
                    material.setTexture(4, gloss_texture, texco, mapto)
                    mgloss_texture = material.getTextures()[4]
                    mgloss_texture.uvlayer = self.get_uv_layer_name(glossTexDesc.uv_set)
            if darkTexDesc:
                dark_texture = self.import_texture(darkTexDesc.source)
                if dark_texture:
                    # set the texture to use face UV coordinates
                    texco = Blender.Texture.TexCo.UV
                    # map the texture to the COL channel
                    mapto = Blender.Texture.MapTo.COL
                    # set the texture for the material
                    material.setTexture(5, dark_texture, texco, mapto)
                    mdark_texture = material.getTextures()[5]
                    mdark_texture.uvlayer = self.get_uv_layer_name(darkTexDesc.uv_set)
                    # set blend mode to "DARKEN"
                    mdark_texture.blendmode = Blender.Texture.BlendModes["DARKEN"]
            if detailTexDesc:
                detail_texture = self.import_texture(detailTexDesc.source)
                if detail_texture:
                    # import detail texture as extra base texture
                    # set the texture to use face UV coordinates
                    texco = Blender.Texture.TexCo.UV
                    # map the texture to the COL channel
                    mapto = Blender.Texture.MapTo.COL
                    # set the texture for the material
                    material.setTexture(6, detail_texture, texco, mapto)
                    mdetail_texture = material.getTextures()[6]
                    mdetail_texture.uvlayer = self.get_uv_layer_name(detailTexDesc.uv_set)
            if refTexDesc:
                refTexture = self.import_texture(refTexDesc.source)
                if refTexture:
                    # set the texture to use face UV coordinates
                    texco = Blender.Texture.TexCo.UV
                    # map the texture to the base color and emit channel
                    mapto = Blender.Texture.MapTo.REF
                    # set the texture for the material
                    material.setTexture(7, refTexture, texco, mapto)
                    mrefTexture = material.getTextures()[7]
                    mrefTexture.uvlayer = self.get_uv_layer_name(refTexDesc.uv_set)
        # if not a texture property, but a bethesda shader property...
        elif bsShaderProperty:
            # also contains textures, used in fallout 3
            baseTexFile = bsShaderProperty.texture_set.textures[0]
            if baseTexFile:
                base_texture = self.import_texture(baseTexFile)
                if base_texture:
                    # set the texture to use face UV coordinates
                    texco = Blender.Texture.TexCo.UV
                    # map the texture to the base color channel
                    mapto = Blender.Texture.MapTo.COL
                    # set the texture for the material
                    material.setTexture(0, base_texture, texco, mapto)
                    mbase_texture = material.getTextures()[0]
                    mbase_texture.blendmode = blendmode

            glowTexFile = bsShaderProperty.texture_set.textures[2]
            if glowTexFile:
                glow_texture = self.import_texture(glowTexFile)
                if glow_texture:
                    # glow maps use alpha from rgb intensity
                    glow_texture.imageFlags |= Blender.Texture.ImageFlags.CALCALPHA
                    # set the texture to use face UV coordinates
                    texco = Blender.Texture.TexCo.UV
                    # map the texture to the base color and emit channel
                    mapto = Blender.Texture.MapTo.COL | Blender.Texture.MapTo.EMIT
                    # set the texture for the material
                    material.setTexture(1, glow_texture, texco, mapto)
                    mglow_texture = material.getTextures()[1]
                    mglow_texture.blendmode = blendmode

            bumpTexFile = bsShaderProperty.texture_set.textures[1]
            if bumpTexFile:
                bumpTexture = self.import_texture(bumpTexFile)
                if bumpTexture:
                    # set the texture to use face UV coordinates
                    texco = Blender.Texture.TexCo.UV
                    # map the texture to the normal channel
                    mapto = Blender.Texture.MapTo.NOR
                    # set the texture for the material
                    material.setTexture(2, bumpTexture, texco, mapto)
                    mbumpTexture = material.getTextures()[2]
                    mbumpTexture.blendmode = blendmode

        if textureEffect:
            envmapTexture = self.import_texture(textureEffect.source_texture)
            if envmapTexture:
                # set the texture to use face reflection coordinates
                texco = Blender.Texture.TexCo.REFL
                # map the texture to the base color channel
                mapto = Blender.Texture.MapTo.COL
                # set the texture for the material
                material.setTexture(3, envmapTexture, texco, mapto)
                menvmapTexture = material.getTextures()[3]
                menvmapTexture.blendmode = Blender.Texture.BlendModes["ADD"]
        # check transparency
        if alphaProperty:
            material.mode |= Blender.Material.Modes.ZTRANSP # enable z-buffered transparency
            # if the image has an alpha channel => then this overrides the material alpha value
            if base_texture:
                # old method:
                #if base_texture.image.depth == 32 or base_texture.image.size == [1,1]: # check for alpha channel in texture; if it's a stub then assume alpha channel
                # new method: let's just assume there is alpha
                if True:
                    base_texture.imageFlags |= Blender.Texture.ImageFlags.USEALPHA # use the alpha channel
                    mbase_texture.mapto |=  Blender.Texture.MapTo.ALPHA # and map the alpha channel to transparency
                    # for proper display in Blender, we must set the alpha value
                    # to 0 and the "Var" slider in the texture Map To tab to the
                    # NIF material alpha value
                    material.setAlpha(0.0)
                    mbase_texture.varfac = alpha
            # non-transparent glow textures have their alpha calculated from RGB
            # not sure what to do with glow textures that have an alpha channel
            # for now we ignore those alpha channels
        else:
            # no alpha property: force alpha 1.0 in Blender
            material.setAlpha(1.0)
        # check specularity
        if (not specProperty) and (self.version != 0x14000004):
            # no specular property: specular color is ignored
            # (for most games)
            # we do this by setting specularity zero
            # however, for Sid Meier's Railroads the specular color is NOT
            # ignored! hence the exception for version 0x14000004
            material.setSpec(0.0)
        # check wireframe property
        if wireProperty:
            # enable wireframe rendering
            material.mode |= Blender.Material.Modes.WIRE

        self.materials[material_hash] = material
        return material

    def import_material_controllers(self, b_material, n_geom):
        """Import material animation data for given geometry."""
        if not self.IMPORT_ANIMATION:
            return

        self.import_material_alpha_controller(b_material, n_geom)
        self.import_material_color_controller(
            b_material=b_material,
            b_channels=("MirR", "MirG", "MirB"),
            n_geom=n_geom,
            n_target_color=NifFormat.TargetColor.TC_AMBIENT)
        self.import_material_color_controller(
            b_material=b_material,
            b_channels=("R", "G", "B"),
            n_geom=n_geom,
            n_target_color=NifFormat.TargetColor.TC_DIFFUSE)
        self.import_material_color_controller(
            b_material=b_material,
            b_channels=("SpecR", "SpecG", "SpecB"),
            n_geom=n_geom,
            n_target_color=NifFormat.TargetColor.TC_SPECULAR)
        self.import_material_uv_controller(b_material, n_geom)

    def import_material_uv_controller(self, b_material, n_geom):
        """Import UV controller data."""
        # search for the block
        for n_ctrl in n_geom.get_controllers():
            if isinstance(n_ctrl, NifFormat.NiUVController):
                self.logger.info("importing UV controller")
                b_channels = ("OfsX", "OfsY", "SizeX", "SizeY")
                for b_channel, n_uvgroup in zip(b_channels,
                                                n_ctrl.data.uv_groups):
                    if n_uvgroup.keys:
                        # create curve in material ipo
                        b_ipo = self.get_material_ipo(b_material)
                        b_curve = b_ipo.addCurve(b_channel)
                        b_curve.interpolation = self.get_b_ipol_from_n_ipol(
                            n_uvgroup.interpolation)
                        b_curve.extend = self.get_extend_from_flags(n_ctrl.flags)
                        for n_key in n_uvgroup.keys:
                            if b_channel.startswith("Ofs"):
                                # offsets are negated
                                b_curve[1 + n_key.time * self.fps] = -n_key.value
                            else:
                                b_curve[1 + n_key.time * self.fps] = n_key.value

    def import_material_alpha_controller(self, b_material, n_geom):
        # find alpha controller
        n_matprop = self.find_property(n_geom, NifFormat.NiMaterialProperty)
        if not n_matprop:
            return
        n_alphactrl = self.find_controller(n_matprop,
                                           NifFormat.NiAlphaController)
        if not n_alphactrl:
            return
        self.logger.info("importing alpha controller")
        b_channel = "Alpha"
        b_ipo = self.get_material_ipo(b_material)
        b_curve = b_ipo.addCurve(b_channel)
        b_curve.interpolation = self.get_b_ipol_from_n_ipol(
            n_alphactrl.data.data.interpolation)
        b_curve.extend = self.get_extend_from_flags(n_alphactrl.flags)
        for n_key in n_alphactrl.data.data.keys:
            b_curve[1 + n_key.time * self.fps] = n_key.value

    def import_material_color_controller(
        self, b_material, b_channels, n_geom, n_target_color):
        # find material color controller with matching target color
        n_matprop = self.find_property(n_geom, NifFormat.NiMaterialProperty)
        if not n_matprop:
            return
        for ctrl in n_matprop.get_controllers():
            if isinstance(ctrl, NifFormat.NiMaterialColorController):
                if ctrl.get_target_color() == n_target_color:
                    n_matcolor_ctrl = ctrl
                    break
        else:
            return
        self.logger.info(
            "importing material color controller for target color %s"
            " into blender channels %s"
            % (n_target_color, b_channels))
        # import data as curves
        b_ipo = self.get_material_ipo(b_material)
        for i, b_channel in enumerate(b_channels):
            b_curve = b_ipo.addCurve(b_channel)
            b_curve.interpolation = self.get_b_ipol_from_n_ipol(
                n_matcolor_ctrl.data.data.interpolation)
            b_curve.extend = self.get_extend_from_flags(n_matcolor_ctrl.flags)
            for n_key in n_matcolor_ctrl.data.data.keys:
                b_curve[1 + n_key.time * self.fps] = n_key.value.as_list()[i]

    def get_material_ipo(self, b_material):
        """Return existing material ipo data, or if none exists, create one
        and return that.
        """
        if not b_material.ipo:
            b_material.ipo = Blender.Ipo.New("Material", "MatIpo")
        return b_material.ipo

    def import_object_vis_controller(self, b_object, n_node):
        """Import vis controller for blender object."""
        n_vis_ctrl = self.find_controller(n_node, NifFormat.NiVisController)
        if not n_vis_ctrl:
            return
        self.logger.info("importing vis controller")
        b_channel = "Layer"
        b_ipo = self.get_object_ipo(b_object)
        b_curve = b_ipo.addCurve(b_channel)
        b_curve.interpolation = Blender.IpoCurve.InterpTypes.CONST
        b_curve.extend = self.get_extend_from_flags(n_vis_ctrl.flags)
        for n_key in n_vis_ctrl.data.keys:
            b_curve[1 + n_key.time * self.fps] = (
                2 ** (n_key.value + max([1] + self.scene.getLayers()) - 1))

    def get_object_ipo(self, b_object):
        """Return existing object ipo data, or if none exists, create one
        and return that.
        """
        if not b_object.ipo:
            b_object.ipo = Blender.Ipo.New("Object", "Ipo")
        return b_object.ipo

    def import_mesh(self, niBlock,
                    group_mesh=None,
                    applytransform=False,
                    relative_to=None):
        """Creates and returns a raw mesh, or appends geometry data to
        group_mesh.

        @param niBlock: The nif block whose mesh data to import.
        @type niBlock: C{NiTriBasedGeom}
        @param group_mesh: The mesh to which to append the geometry
            data. If C{None}, a new mesh is created.
        @type group_mesh: A Blender object that has mesh data.
        @param applytransform: Whether to apply the niBlock's
            transformation to the mesh. If group_mesh is not C{None},
            then applytransform must be C{True}.
        @type applytransform: C{bool}
        """
        assert(isinstance(niBlock, NifFormat.NiTriBasedGeom))

        logger = logging.getLogger("niftools.blender.import.mesh")
        logger.info("Importing mesh data for geometry %s" % niBlock.name)

        if group_mesh:
            b_mesh = group_mesh
            b_meshData = group_mesh.getData(mesh=True)
        else:
            # Mesh name -> must be unique, so tag it if needed
            b_name = self.import_name(niBlock)
            # create mesh data
            b_meshData = Blender.Mesh.New(b_name)
            b_meshData.properties['longName'] = niBlock.name
            # create mesh object and link to data
            b_mesh = self.scene.objects.new(b_meshData, b_name)

            # Mesh hidden flag
            if niBlock.flags & 1 == 1:
                b_mesh.setDrawType(2) # hidden: wire
            else:
                b_mesh.setDrawType(4) # not hidden: shaded

        # set transform matrix for the mesh
        if not applytransform:
            if group_mesh:
                raise NifImportError(
                    "BUG: cannot set matrix when importing meshes in groups;"
                    " use applytransform = True")
            b_mesh.setMatrix(self.import_matrix(niBlock,
                                                relative_to=relative_to))
        else:
            # used later on
            transform = self.import_matrix(niBlock, relative_to=relative_to)

        # shortcut for mesh geometry data
        niData = niBlock.data
        if not niData:
            raise NifImportError("no shape data in %s" % b_name)

        # vertices
        verts = niData.vertices

        # faces
        tris = [list(tri) for tri in niData.get_triangles()]

        # "sticky" UV coordinates: these are transformed in Blender UV's
        uvco = niData.uv_sets

        # vertex normals
        norms = niData.normals

        # Stencil (for double sided meshes)
        stencilProperty = self.find_property(niBlock,
                                             NifFormat.NiStencilProperty)
        # we don't check flags for now, nothing fancy
        if stencilProperty:
            b_meshData.mode |= Blender.Mesh.Modes.TWOSIDED
        else:
            b_meshData.mode &= ~Blender.Mesh.Modes.TWOSIDED

        # Material
        # note that NIF files only support one material for each trishape
        # find material property
        matProperty = self.find_property(niBlock, NifFormat.NiMaterialProperty)
        if matProperty:
            # Texture
            textProperty = None
            if uvco:
                textProperty = self.find_property(niBlock,
                                                  NifFormat.NiTexturingProperty)
            
            # Alpha
            alphaProperty = self.find_property(niBlock,
                                               NifFormat.NiAlphaProperty)
            
            # Specularity
            specProperty = self.find_property(niBlock,
                                              NifFormat.NiSpecularProperty)

            # Wireframe
            wireProperty = self.find_property(niBlock,
                                              NifFormat.NiWireframeProperty)

            # bethesda shader
            bsShaderProperty = self.find_property(
                niBlock, NifFormat.BSShaderPPLightingProperty)

            # texturing effect for environment map
            # in official files this is activated by a NiTextureEffect child
            # preceeding the niBlock
            textureEffect = None
            if isinstance(niBlock._parent, NifFormat.NiNode):
                lastchild = None
                for child in niBlock._parent.children:
                    if child is niBlock:
                        if isinstance(lastchild, NifFormat.NiTextureEffect):
                            textureEffect = lastchild
                        break
                    lastchild = child
                else:
                    raise RuntimeError("texture effect scanning bug")
                # in some mods the NiTextureEffect child follows the niBlock
                # but it still works because it is listed in the effect list
                # so handle this case separately
                if not textureEffect:
                    for effect in niBlock._parent.effects:
                        if isinstance(effect, NifFormat.NiTextureEffect):
                            textureEffect = effect
                            break

            # extra datas (for sid meier's railroads) that have material info
            extra_datas = []
            for extra in niBlock.get_extra_datas():
                if isinstance(extra, NifFormat.NiIntegerExtraData):
                    if extra.name in self.EXTRA_SHADER_TEXTURES:
                        # yes, it describes the shader slot number
                        extra_datas.append(extra)

            # create material and assign it to the mesh
            # XXX todo: delegate search for properties to import_material
            material = self.import_material(matProperty, textProperty,
                                            alphaProperty, specProperty,
                                            textureEffect, wireProperty,
                                            bsShaderProperty, extra_datas)
            # XXX todo: merge this call into import_material
            self.import_material_controllers(material, niBlock)
            b_mesh_materials = b_meshData.materials
            try:
                materialIndex = b_mesh_materials.index(material)
            except ValueError:
                materialIndex = len(b_mesh_materials)
                b_meshData.materials += [material]
            # if mesh has one material with wireproperty, then make the mesh
            # wire in 3D view
            if wireProperty:
                b_mesh.drawType = Blender.Object.DrawTypes["WIRE"]
        else:
            material = None
            materialIndex = 0

        # if there are no vertices then enable face index shifts
        # (this fixes an issue with indexing)
        if len(b_meshData.verts) == 0:
            check_shift = True
        else:
            check_shift = False

        # v_map will store the vertex index mapping
        # nif vertex i maps to blender vertex v_map[i]
        v_map = [0 for i in xrange(len(verts))] # pre-allocate memory, for faster performance
        
        # Following code avoids introducing unwanted cracks in UV seams:
        # Construct vertex map to get unique vertex / normal pair list.
        # We use a Python dictionary to remove doubles and to keep track of indices.
        # While we are at it, we also add vertices while constructing the map.
        n_map = {}
        b_v_index = len(b_meshData.verts)
        for i, v in enumerate(verts):
            # The key k identifies unique vertex /normal pairs.
            # We use a tuple of ints for key, this works MUCH faster than a
            # tuple of floats.
            if norms:
                n = norms[i]
                k = (int(v.x*self.VERTEX_RESOLUTION),
                     int(v.y*self.VERTEX_RESOLUTION),
                     int(v.z*self.VERTEX_RESOLUTION),
                     int(n.x*self.NORMAL_RESOLUTION),
                     int(n.y*self.NORMAL_RESOLUTION),
                     int(n.z*self.NORMAL_RESOLUTION))
            else:
                k = (int(v.x*self.VERTEX_RESOLUTION),
                     int(v.y*self.VERTEX_RESOLUTION),
                     int(v.z*self.VERTEX_RESOLUTION))
            # check if vertex was already added, and if so, what index
            try:
                # this is the bottle neck...
                # can we speed this up?
                n_map_k = n_map[k]
            except KeyError:
                n_map_k = None
            if not n_map_k:
                # not added: new vertex / normal pair
                n_map[k] = i         # unique vertex / normal pair with key k was added, with NIF index i
                v_map[i] = b_v_index # NIF vertex i maps to blender vertex b_v_index
                # add the vertex
                if applytransform:
                    v = Blender.Mathutils.Vector(v.x, v.y, v.z)
                    v *= transform
                    b_meshData.verts.extend(v)
                else:
                    b_meshData.verts.extend(v.x, v.y, v.z)
                # adds normal info if present (Blender recalculates these when
                # switching between edit mode and object mode, handled further)
                #if norms:
                #    mv = b_meshData.verts[b_v_index]
                #    n = norms[i]
                #    mv.no = Blender.Mathutils.Vector(n.x, n.y, n.z)
                b_v_index += 1
            else:
                # already added
                # NIF vertex i maps to Blender vertex v_map[n_map_k]
                v_map[i] = v_map[n_map_k]
        # report
        logger.debug("%i unique vertex-normal pairs" % len(n_map))
        # release memory
        del n_map

        # Adds the faces to the mesh
        f_map = [None]*len(tris)
        b_f_index = len(b_meshData.faces)
        num_new_faces = 0 # counter for debugging
        for i, f in enumerate(tris):
            # get face index
            f_verts = [b_meshData.verts[v_map[vert_index]] for vert_index in f]
            # skip degenerate faces
            # we get a ValueError on faces.extend otherwise
            if (f_verts[0] == f_verts[1]) or (f_verts[1] == f_verts[2]) or (f_verts[2] == f_verts[0]): continue
            tmp1 = len(b_meshData.faces)
            # extend checks for duplicate faces
            # see http://www.blender3d.org/documentation/240PythonDoc/Mesh.MFaceSeq-class.html
            b_meshData.faces.extend(*f_verts)
            if tmp1 == len(b_meshData.faces): continue # duplicate face!
            # faces.extend does not necessarily add vertices in the order
            # they were given in the argument list
            # so we must fix the face index order
            if check_shift:
                added_face = b_meshData.faces[-1]
                if added_face.verts[0] == f_verts[0]: # most common case, checking it first will speed up the script
                    pass # f[0] comes first, everything ok
                elif added_face.verts[2] == f_verts[0]: # second most common case
                    f[0], f[1], f[2] = f[1], f[2], f[0] # f[0] comes last
                elif added_face.verts[1] == f_verts[0]: # this never seems to occur, leave it just in case
                    f[0], f[1], f[2] = f[2], f[0], f[1] # f[0] comes second
                else:
                    raise RuntimeError("face extend index bug")
            # keep track of added faces, mapping NIF face index to
            # Blender face index
            f_map[i] = b_f_index
            b_f_index += 1
            num_new_faces += 1
        # at this point, deleted faces (degenerate or duplicate)
        # satisfy f_map[i] = None

        logger.debug("%i unique faces" % num_new_faces)

        # set face smoothing and material
        for b_f_index in f_map:
            if b_f_index is None:
                continue
            f = b_meshData.faces[b_f_index]
            f.smooth = 1 if norms else 0
            f.mat = materialIndex

        # vertex colors
        vcol = niData.vertex_colors
        
        if vcol:
            b_meshData.vertexColors = 1
            for f, b_f_index in izip(tris, f_map):
                if b_f_index is None:
                    continue
                b_face = b_meshData.faces[b_f_index]
                # now set the vertex colors
                for f_vert_index, vert_index in enumerate(f):
                    b_face.col[f_vert_index].r = int(vcol[vert_index].r * 255)
                    b_face.col[f_vert_index].g = int(vcol[vert_index].g * 255)
                    b_face.col[f_vert_index].b = int(vcol[vert_index].b * 255)
                    b_face.col[f_vert_index].a = int(vcol[vert_index].a * 255)
            # vertex colors influence lighting...
            # so now we have to set the VCOL_LIGHT flag on the material
            # see below
            
        # UV coordinates
        # NIF files only support 'sticky' UV coordinates, and duplicates
        # vertices to emulate hard edges and UV seam. So whenever a hard edge
        # or a UV seam is present the mesh, vertices are duplicated. Blender
        # only must duplicate vertices for hard edges; duplicating for UV seams
        # would introduce unnecessary hard edges.

        # only import UV if there are faces
        # (some corner cases have only one vertex, and no faces,
        # and b_meshData.faceUV = 1 on such mesh raises a runtime error)
        if b_meshData.faces:
            b_meshData.faceUV = 1
            b_meshData.vertexUV = 0
            for i, uv_set in enumerate(uvco):
                # Set the face UV's for the mesh. The NIF format only supports
                # vertex UV's, but Blender only allows explicit editing of face
                # UV's, so load vertex UV's as face UV's
                uvlayer = self.get_uv_layer_name(i)
                if not uvlayer in b_meshData.getUVLayerNames():
                    b_meshData.addUVLayer(uvlayer)
                b_meshData.activeUVLayer = uvlayer
                for f, b_f_index in izip(tris, f_map):
                    if b_f_index is None:
                        continue
                    uvlist = [ Vector(uv_set[vert_index].u, 1.0 - uv_set[vert_index].v) for vert_index in f ]
                    b_meshData.faces[b_f_index].uv = tuple(uvlist)
            b_meshData.activeUVLayer = self.get_uv_layer_name(0)
        
        if material:
            # fix up vertex colors depending on whether we had textures in the
            # material
            mbasetex = material.getTextures()[0]
            mglowtex = material.getTextures()[1]
            if b_meshData.vertexColors == 1:
                if mbasetex or mglowtex:
                    # textured material: vertex colors influence lighting
                    material.mode |= Blender.Material.Modes.VCOL_LIGHT
                else:
                    # non-textured material: vertex colors incluence color
                    material.mode |= Blender.Material.Modes.VCOL_PAINT

            # if there's a base texture assigned to this material sets it
            # to be displayed in Blender's 3D view
            # but only if there are UV coordinates
            if mbasetex and uvco:
                # face mode bitfield value
                TEX = Blender.Mesh.FaceModes['TEX']
                # face transparency enum
                ALPHA = Blender.Mesh.FaceTranspModes['ALPHA']
                imgobj = mbasetex.tex.getImage()
                if imgobj:
                    for b_f_index in f_map:
                        if b_f_index is None:
                            continue
                        f = b_meshData.faces[b_f_index]
                        f.mode = TEX
                        f.transp = ALPHA
                        f.image = imgobj

        # import skinning info, for meshes affected by bones
        skininst = niBlock.skin_instance
        if skininst:
            skindata = skininst.data
            bones = skininst.bones
            boneWeights = skindata.bone_list
            for idx, bone in enumerate(bones):
                vertex_weights = boneWeights[idx].vertex_weights
                groupname = self.names[bone]
                if not groupname in b_meshData.getVertGroupNames():
                    b_meshData.addVertGroup(groupname)
                for skinWeight in vertex_weights:
                    vert = skinWeight.index
                    weight = skinWeight.weight
                    b_meshData.assignVertsToGroup(
                        groupname, [v_map[vert]], weight,
                        Blender.Mesh.AssignModes.REPLACE)

        # import body parts as vertex groups
        if isinstance(skininst, NifFormat.BSDismemberSkinInstance):
            skinpart = niBlock.get_skin_partition()
            for bodypart, skinpartblock in izip(
                skininst.partitions, skinpart.skin_partition_blocks):
                bodypart_wrap = NifFormat.BSDismemberBodyPartType()
                bodypart_wrap.set_value(bodypart.body_part)
                groupname = bodypart_wrap.get_detail_display()
                # create vertex group if it did not exist yet
                if not(groupname in b_meshData.getVertGroupNames()):
                    b_meshData.addVertGroup(groupname)
                # find vertex indices of this group
                groupverts = [v_map[v_index]
                              for v_index in skinpartblock.vertex_map]
                # create the group
                b_meshData.assignVertsToGroup(
                    groupname, groupverts, 1,
                    Blender.Mesh.AssignModes.ADD)

        # import morph controller
        # XXX todo: move this to import_mesh_controllers
        if self.IMPORT_ANIMATION:
            morphCtrl = self.find_controller(niBlock, NifFormat.NiGeomMorpherController)
            if morphCtrl:
                morphData = morphCtrl.data
                if morphData.num_morphs:
                    # insert base key at frame 1, using relative keys
                    b_meshData.insertKey(1, 'relative')
                    baseverts = morphData.morphs[0].vectors
                    b_ipo = Blender.Ipo.New('Key' , 'KeyIpo')
                    b_meshData.key.ipo = b_ipo
                    for idxMorph in xrange(1, morphData.num_morphs):
                        # get name for key
                        keyname = morphData.morphs[idxMorph].frame_name
                        if not keyname:
                            keyname = 'Key %i' % idxMorph
                        self.logger.info("inserting key '%s'" % keyname)
                        # get vectors
                        morphverts = morphData.morphs[idxMorph].vectors
                        # for each vertex calculate the key position from base
                        # pos + delta offset
                        assert(len(baseverts) == len(morphverts) == len(v_map))
                        for bv, mv, b_v_index in izip(baseverts, morphverts, v_map):
                            base = Blender.Mathutils.Vector(bv.x, bv.y, bv.z)
                            delta = Blender.Mathutils.Vector(mv.x, mv.y, mv.z)
                            v = base + delta
                            if applytransform:
                                v *= transform
                            b_meshData.verts[b_v_index].co[0] = v.x
                            b_meshData.verts[b_v_index].co[1] = v.y
                            b_meshData.verts[b_v_index].co[2] = v.z
                        # update the mesh and insert key
                        b_meshData.insertKey(idxMorph, 'relative')
                        # set name for key
                        b_meshData.key.blocks[idxMorph].name = keyname
                        # set up the ipo key curve
                        try:
                            b_curve = b_ipo.addCurve(keyname)
                        except ValueError:
                            # this happens when two keys have the same name
                            # an instance of this is in fallout 3
                            # meshes/characters/_male/skeleton.nif HeadAnims:0
                            self.logger.warn(
                                "skipped duplicate of key '%s'" % keyname)
                        # no idea how to set up the bezier triples -> switching
                        # to linear instead
                        b_curve.interpolation = Blender.IpoCurve.InterpTypes.LINEAR
                        # select extrapolation
                        b_curve.extend = self.get_extend_from_flags(morphCtrl.flags)
                        # set up the curve's control points
                        # first find the keys
                        # older versions store keys in the morphData
                        morphkeys = morphData.morphs[idxMorph].keys
                        # newer versions store keys in the controller
                        if (not morphkeys) and morphCtrl.interpolators:
                            morphkeys = morphCtrl.interpolators[idxMorph].data.data.keys
                        for key in morphkeys:
                            x =  key.value
                            frame =  1+int(key.time * self.fps + 0.5)
                            b_curve.addBezier( ( frame, x ) )
                        # finally: return to base position
                        for bv, b_v_index in izip(baseverts, v_map):
                            base = Blender.Mathutils.Vector(bv.x, bv.y, bv.z)
                            if applytransform:
                                base *= transform
                            b_meshData.verts[b_v_index].co[0] = base.x
                            b_meshData.verts[b_v_index].co[1] = base.y
                            b_meshData.verts[b_v_index].co[2] = base.z

        # import facegen morphs
        if self.egmdata:
            # XXX if there is an egm, the assumption is that there is only one
            # XXX mesh in the nif
            sym_morphs = [list(morph.get_relative_vertices())
                          for morph in self.egmdata.sym_morphs]
            asym_morphs = [list(morph.get_relative_vertices())
                          for morph in self.egmdata.asym_morphs]

            # insert base key at frame 1, using relative keys
            b_meshData.insertKey(1, 'relative')

            if self.IMPORT_EGMANIM:
                # if morphs are animated: create key ipo for mesh
                b_ipo = Blender.Ipo.New('Key' , 'KeyIpo')
                b_meshData.key.ipo = b_ipo


            morphs = ([(morph, "EGM SYM %i" % i)
                       for i, morph in enumerate(sym_morphs)]
                      +
                      [(morph, "EGM ASYM %i" % i)
                       for i, morph in enumerate(asym_morphs)])

            for morphverts, keyname in morphs:
                # length check disabled
                # as sometimes, oddly, the morph has more vertices...
                #assert(len(verts) == len(morphverts) == len(v_map))

                # for each vertex calculate the key position from base
                # pos + delta offset
                for bv, mv, b_v_index in izip(verts, morphverts, v_map):
                    base = Blender.Mathutils.Vector(bv.x, bv.y, bv.z)
                    delta = Blender.Mathutils.Vector(mv[0], mv[1], mv[2])
                    v = base + delta
                    if applytransform:
                        v *= transform
                    b_meshData.verts[b_v_index].co[0] = v.x
                    b_meshData.verts[b_v_index].co[1] = v.y
                    b_meshData.verts[b_v_index].co[2] = v.z
                # update the mesh and insert key
                b_meshData.insertKey(1, 'relative')
                # set name for key
                b_meshData.key.blocks[-1].name = keyname

                if self.IMPORT_EGMANIM:
                    # set up the ipo key curve
                    b_curve = b_ipo.addCurve(keyname)
                    # linear interpolation
                    b_curve.interpolation = Blender.IpoCurve.InterpTypes.LINEAR
                    # constant extrapolation
                    b_curve.extend = Blender.IpoCurve.ExtendTypes.CONST
                    # set up the curve's control points
                    framestart = 1 + len(b_meshData.key.blocks) * 10
                    for frame, value in ((framestart, 0),
                                         (framestart + 5, self.IMPORT_EGMANIMSCALE),
                                         (framestart + 10, 0)):
                        b_curve.addBezier( ( frame, value ) )

            if self.IMPORT_EGMANIM:
                # set begin and end frame
                self.scene.getRenderingContext().startFrame(1)
                self.scene.getRenderingContext().endFrame(
                    11 + len(b_meshData.key.blocks) * 10)

            # finally: return to base position
            for bv, b_v_index in izip(verts, v_map):
                base = Blender.Mathutils.Vector(bv.x, bv.y, bv.z)
                if applytransform:
                    base *= transform
                b_meshData.verts[b_v_index].co[0] = base.x
                b_meshData.verts[b_v_index].co[1] = base.y
                b_meshData.verts[b_v_index].co[2] = base.z
     
        # recalculate normals
        b_meshData.calcNormals()
        # import priority if existing
        if niBlock.name in self.bone_priorities:
            constr = b_mesh.constraints.append(
                Blender.Constraint.Type.NULL)
            constr.name = "priority:%i" % self.bone_priorities[niBlock.name]

        return b_mesh

    # import animation groups
    def import_text_keys(self, niBlock):
        """Stores the text keys that define animation start and end in a text
        buffer, so that they can be re-exported. Since the text buffer is
        cleared on each import only the last import will be exported
        correctly."""
        if isinstance(niBlock, NifFormat.NiControllerSequence):
            txk = niBlock.text_keys
        else:
            txk = niBlock.find(block_type=NifFormat.NiTextKeyExtraData)
        if txk:
            # get animation text buffer, and clear it if it already exists
            try:
                animtxt = [txt for txt in Blender.Text.Get() if txt.getName() == "Anim"][0]
                animtxt.clear()
            except:
                animtxt = Blender.Text.New("Anim")
            
            frame = 1
            for key in txk.text_keys:
                newkey = str(key.value).replace('\r\n', '/').rstrip('/')
                frame = 1 + int(key.time * self.fps + 0.5) # time 0.0 is frame 1
                animtxt.write('%i/%s\n'%(frame, newkey))
            
            # set start and end frames
            self.scene.getRenderingContext().startFrame(1)
            self.scene.getRenderingContext().endFrame(frame)
        
    def store_bones_extra_matrix(self):
        """Stores correction matrices in a text buffer so that the original
        alignment can be re-exported. In order for this to work it is necessary
        to mantain the imported names unaltered. Since the text buffer is
        cleared on each import only the last import will be exported
        correctly."""
        # clear the text buffer, or create new buffer
        try:
            bonetxt = Blender.Text.Get("BoneExMat")
        except NameError:
            bonetxt = Blender.Text.New("BoneExMat")
        bonetxt.clear()
        # write correction matrices to text buffer
        for niBone, correction_matrix in self.bones_extra_matrix.iteritems():
            # skip identity transforms
            if sum(sum(abs(x) for x in row)
                   for row in (correction_matrix - self.IDENTITY44)) \
                < self.EPSILON:
                continue
            # 'pickle' the correction matrix
            line = ''
            for row in correction_matrix:
                line = '%s;%s,%s,%s,%s' % (line, row[0], row[1], row[2], row[3])
            # we write the bone names with their blender name!
            blender_bone_name = self.names[niBone] # NOT niBone.name !!
            # write it to the text buffer
            bonetxt.write('%s/%s\n' % (blender_bone_name, line[1:]))
        

    def store_names(self):
        """Stores the original, long object names so that they can be
        re-exported. In order for this to work it is necessary to mantain the
        imported names unaltered. Since the text buffer is cleared on each
        import only the last import will be exported correctly."""
        # clear the text buffer, or create new buffer
        try:
            namestxt = Blender.Text.Get("FullNames")
        except NameError:
            namestxt = Blender.Text.New("FullNames")
        namestxt.clear()
        # write the names to the text buffer
        for block, shortname in self.names.iteritems():
            if block.name and shortname != block.name:
                namestxt.write('%s;%s\n'% (shortname, block.name))

    def get_frames_per_second(self, roots):
        """Scan all blocks and return a reasonable number for FPS."""
        # find all key times
        key_times = []
        for root in roots:
            for kfd in root.tree(block_type = NifFormat.NiKeyframeData):
                key_times.extend(key.time for key in kfd.translations.keys)
                key_times.extend(key.time for key in kfd.scales.keys)
                key_times.extend(key.time for key in kfd.quaternion_keys)
                key_times.extend(key.time for key in kfd.xyz_rotations[0].keys)
                key_times.extend(key.time for key in kfd.xyz_rotations[1].keys)
                key_times.extend(key.time for key in kfd.xyz_rotations[2].keys)
            for kfi in root.tree(block_type = NifFormat.NiBSplineInterpolator):
                if not kfi.basis_data:
                    # skip bsplines without basis data (eg bowidle.kf in
                    # Oblivion)
                    continue
                key_times.extend(
                    point * (kfi.stop_time - kfi.start_time)
                    / (kfi.basis_data.num_control_points - 2)
                    for point in xrange(kfi.basis_data.num_control_points - 2))
            for uvdata in root.tree(block_type = NifFormat.NiUVData):
                for uvgroup in uvdata.uv_groups:
                    key_times.extend(key.time for key in uvgroup.keys)
        # not animated, return a reasonable default
        if not key_times:
            return 30
        # calculate FPS
        fps = 30
        lowestDiff = sum(abs(int(time*fps+0.5)-(time*fps)) for time in key_times)
        # for fps in xrange(1,120): #disabled, used for testing
        for testFps in [20, 25, 35]:
            diff = sum(abs(int(time*testFps+0.5)-(time*testFps)) for time in key_times)
            if diff < lowestDiff:
                lowestDiff = diff
                fps = testFps
        return fps

    def store_animation_data(self, rootBlock):
        return
        # very slow, implement later
        """
        niBlockList = [block for block in rootBlock.tree() if isinstance(block, NifFormat.NiAVObject)]
        for niBlock in niBlockList:
            kfc = self.find_controller(niBlock, NifFormat.NiKeyframeController)
            if not kfc: continue
            kfd = kfc.data
            if not kfd: continue
            _ANIMATION_DATA.extend([{'data': key, 'block': niBlock, 'frame': None} for key in kfd.translations.keys])
            _ANIMATION_DATA.extend([{'data': key, 'block': niBlock, 'frame': None} for key in kfd.scales.keys])
            if kfd.rotation_type == 4:
                _ANIMATION_DATA.extend([{'data': key, 'block': niBlock, 'frame': None} for key in kfd.xyz_rotations.keys])
            else:
                _ANIMATION_DATA.extend([{'data': key, 'block': niBlock, 'frame': None} for key in kfd.quaternion_keys])
        
        # set the frames in the _ANIMATION_DATA list
        for key in _ANIMATION_DATA:
            # time 0 is frame 1
            key['frame'] = 1 + int(key['data'].time * self.fps + 0.5)

        # sort by frame, I need this later
        _ANIMATION_DATA.sort(lambda key1, key2: cmp(key1['frame'], key2['frame']))
        """

    def set_parents(self, niBlock):
        """Set the parent block recursively through the tree, to allow
        crawling back as needed."""
        if isinstance(niBlock, NifFormat.NiNode):
            # list of non-null children
            children = [ child for child in niBlock.children if child ]
            for child in children:
                child._parent = niBlock
                self.set_parents(child)

    def mark_armatures_bones(self, niBlock):
        """Mark armatures and bones by peeking into NiSkinInstance blocks."""
        # case where we import skeleton only,
        # or importing an Oblivion skeleton:
        # do all NiNode's as bones
        if self.IMPORT_SKELETON == 1 or (
            self.version == 0x14000005 and
            self.filebase.lower() in ('skeleton', 'skeletonbeast')):
            
            if not isinstance(niBlock, NifFormat.NiNode):
                raise NifImportError(
                    "cannot import skeleton: root is not a NiNode")
            # for morrowind, take the Bip01 node to be the skeleton root
            if self.version == 0x04000002:
                skelroot = niBlock.find(block_name = 'Bip01',
                                        block_type = NifFormat.NiNode)
                if not skelroot:
                    skelroot = niBlock
            else:
                skelroot = niBlock
            if skelroot not in self.armatures:
                self.armatures[skelroot] = []
            self.logger.info("Selecting node '%s' as skeleton root"
                             % skelroot.name)
            # add bones
            for bone in skelroot.tree():
                if bone is skelroot:
                    continue
                if not isinstance(bone, NifFormat.NiNode):
                    continue
                if self.is_grouping_node(bone):
                    continue
                if bone not in self.armatures[skelroot]:
                    self.armatures[skelroot].append(bone)
            return # done!

        # attaching to selected armature -> first identify armature and bones
        elif self.IMPORT_SKELETON == 2 and not self.armatures:
            skelroot = niBlock.find(block_name = self.selected_objects[0].name)
            if not skelroot:
                raise NifImportError(
                    "nif has no armature '%s'" % self.selected_objects[0].name)
            self.logger.debug("Identified '%s' as armature" % skelroot.name)
            self.armatures[skelroot] = []
            for bone_name in self.selected_objects[0].data.bones.keys():
                # blender bone naming -> nif bone naming
                nif_bone_name = self.get_bone_name_for_nif(bone_name)
                # find a block with bone name
                bone_block = skelroot.find(block_name = nif_bone_name)
                # add it to the name list if there is a bone with that name
                if bone_block:
                    self.logger.info(
                        "Identified nif block '%s' with bone '%s' "
                        "in selected armature" % (nif_bone_name, bone_name))
                    self.names[bone_block] = bone_name
                    self.armatures[skelroot].append(bone_block)
                    self.complete_bone_tree(bone_block, skelroot)

        # search for all NiTriShape or NiTriStrips blocks...
        if isinstance(niBlock, NifFormat.NiTriBasedGeom):
            # yes, we found one, get its skin instance
            if niBlock.is_skin():
                self.logger.debug("Skin found on block '%s'" % niBlock.name)
                # it has a skin instance, so get the skeleton root
                # which is an armature only if it's not a skinning influence
                # so mark the node to be imported as an armature
                skininst = niBlock.skin_instance
                skelroot = skininst.skeleton_root
                if self.IMPORT_SKELETON == 0:
                    if not self.armatures.has_key(skelroot):
                        self.armatures[skelroot] = []
                        self.logger.debug("'%s' is an armature"
                                          % skelroot.name)
                elif self.IMPORT_SKELETON == 2:
                    if not self.armatures.has_key(skelroot):
                        raise NifImportError(
                            "nif structure incompatible with '%s' as armature:"
                            " node '%s' has '%s' as armature"
                            % (self.selected_objects[0].name, niBlock.name,
                               skelroot.name))

                for i, boneBlock in enumerate(skininst.bones):
                    if boneBlock not in self.armatures[skelroot]:
                        self.armatures[skelroot].append(boneBlock)
                        self.logger.debug(
                            "'%s' is a bone of armature '%s'"
                            % (boneBlock.name, skelroot.name))
                    # now we "attach" the bone to the armature:
                    # we make sure all NiNodes from this bone all the way
                    # down to the armature NiNode are marked as bones
                    self.complete_bone_tree(boneBlock, skelroot)

                # mark all nodes as bones if asked
                if self.IMPORT_EXTRANODES:
                    # add bones
                    for bone in skelroot.tree():
                        if bone is skelroot:
                            continue
                        if not isinstance(bone, NifFormat.NiNode):
                            continue
                        if isinstance(bone, NifFormat.NiLODNode):
                            # LOD nodes are never bones
                            continue
                        if self.is_grouping_node(bone):
                            continue
                        if bone not in self.armatures[skelroot]:
                            self.armatures[skelroot].append(bone)
                            self.logger.debug(
                                "'%s' marked as extra bone of armature '%s'"
                                % (bone.name, skelroot.name))
                            # we make sure all NiNodes from this bone
                            # all the way down to the armature NiNode
                            # are marked as bones
                            self.complete_bone_tree(bone, skelroot)

        # continue down the tree
        for child in niBlock.get_refs():
            if not isinstance(child, NifFormat.NiAVObject): continue # skip blocks that don't have transforms
            self.mark_armatures_bones(child)

    def complete_bone_tree(self, bone, skelroot):
        """Make sure that the bones actually form a tree all the way
        down to the armature node. Call this function on all bones of
        a skin instance.
        """
        # we must already have marked this one as a bone
        assert self.armatures.has_key(skelroot) # debug
        assert bone in self.armatures[skelroot] # debug
        # get the node parent, this should be marked as an armature or as a bone
        boneparent = bone._parent
        if boneparent != skelroot:
            # parent is not the skeleton root
            if boneparent not in self.armatures[skelroot]:
                # neither is it marked as a bone: so mark the parent as a bone
                self.armatures[skelroot].append(boneparent)
                # store the coordinates for realignement autodetection 
                self.logger.debug("'%s' is a bone of armature '%s'"
                                  % (boneparent.name, skelroot.name))
            # now the parent is marked as a bone
            # recursion: complete the bone tree,
            # this time starting from the parent bone
            self.complete_bone_tree(boneparent, skelroot)

    def is_bone(self, niBlock):
        """Tests a NiNode to see if it's a bone."""
        if not niBlock :
            return False
        for bones in self.armatures.values():
            if niBlock in bones:
                return True
        return False

    def is_armature_root(self, niBlock):
        """Tests a block to see if it's an armature."""
        if isinstance(niBlock, NifFormat.NiNode):
            return  self.armatures.has_key(niBlock)
        return False
        
    def get_closest_bone(self, niBlock, skelroot):
        """Detect closest bone ancestor."""
        par = niBlock._parent
        while par:
            if par == skelroot:
                return None
            if self.is_bone(par):
                return par
            par = par._parent
        return par

    def get_blender_object(self, niBlock):
        """Retrieves the Blender object or Blender bone matching the block."""
        if self.is_bone(niBlock):
            boneName = self.names[niBlock]
            armatureName = None
            for armatureBlock, boneBlocks in self.armatures.iteritems():
                if niBlock in boneBlocks:
                    armatureName = self.names[armatureBlock]
                    break
            else:
                raise NifImportError("cannot find bone '%s'" % boneName)
            armatureObject = Blender.Object.Get(armatureName)
            return armatureObject.data.bones[boneName]
        else:
            return Blender.Object.Get(self.names[niBlock])

    def is_grouping_node(self, niBlock):
        """Determine whether node is grouping node.
        Returns the children which are grouped, or empty list if it is not a
        grouping node.
        """
        # combining shapes: disable grouping
        if not self.IMPORT_COMBINESHAPES:
            return []
        # check that it is a ninode
        if not isinstance(niBlock, NifFormat.NiNode):
            return []
        # NiLODNodes are never grouping nodes
        # (this ensures that they are imported as empties, with LODs
        # as child meshes)
        if isinstance(niBlock, NifFormat.NiLODNode):
            return []
        # root collision node: join everything
        if isinstance(niBlock, NifFormat.RootCollisionNode):
            return [ child for child in niBlock.children if
                     isinstance(child, NifFormat.NiTriBasedGeom) ]
        # check that node has name
        node_name = niBlock.name
        if not node_name:
            return []
        # strip "NonAccum" trailer, if present
        if node_name[-9:].lower() == " nonaccum":
            node_name = node_name[:-9]
        # get all geometry children
        return [ child for child in niBlock.children
                 if (isinstance(child, NifFormat.NiTriBasedGeom)
                     and child.name.find(node_name) != -1) ]

    def set_animation(self, niBlock, b_obj):
        """Load basic animation info for this object."""
        kfc = self.find_controller(niBlock, NifFormat.NiKeyframeController)
        if not kfc:
            # no animation data: do nothing
            return
            
        if kfc.interpolator:
            if isinstance(kfc.interpolator, NifFormat.NiBSplineInterpolator):
                kfd = None #not supported yet so avoids fatal error - should be kfc.interpolator.spline_data when spline data is figured out.
            else:
                kfd = kfc.interpolator.data
        else:
            kfd = kfc.data

        if not kfd:
            # no animation data: do nothing
            return

        # denote progress
        self.msg_progress("Animation")
        self.logger.info("Importing animation data for %s" % b_obj.name)
        assert(isinstance(kfd, NifFormat.NiKeyframeData))
        # create an Ipo for this object
        b_ipo = self.get_object_ipo(b_obj)
        # get the animation keys
        translations = kfd.translations
        scales = kfd.scales
        # add the keys
        self.logger.debug('Scale keys...')
        for key in scales.keys:
            frame = 1+int(key.time * self.fps + 0.5) # time 0.0 is frame 1
            Blender.Set('curframe', frame)
            b_obj.SizeX = key.value
            b_obj.SizeY = key.value
            b_obj.SizeZ = key.value
            b_obj.insertIpoKey(Blender.Object.SIZE)

        # detect the type of rotation keys
        rotation_type = kfd.rotation_type
        if rotation_type == 4:
            # uses xyz rotation
            xkeys = kfd.xyz_rotations[0].keys
            ykeys = kfd.xyz_rotations[1].keys
            zkeys = kfd.xyz_rotations[2].keys
            self.logger.debug('Rotation keys...(euler)')
            for (xkey, ykey, zkey) in izip(xkeys, ykeys, zkeys):
                frame = 1+int(xkey.time * self.fps + 0.5) # time 0.0 is frame 1
                # XXX we assume xkey.time == ykey.time == zkey.time
                Blender.Set('curframe', frame)
                # both in radians, no conversion needed
                b_obj.RotX = xkey.value
                b_obj.RotY = ykey.value
                b_obj.RotZ = zkey.value
                b_obj.insertIpoKey(Blender.Object.ROT)           
        else:
            # uses quaternions
            if kfd.quaternion_keys:
                self.logger.debug('Rotation keys...(quaternions)')
            for key in kfd.quaternion_keys:
                frame = 1+int(key.time * self.fps + 0.5) # time 0.0 is frame 1
                Blender.Set('curframe', frame)
                rot = Blender.Mathutils.Quaternion(key.value.w, key.value.x, key.value.y, key.value.z).toEuler()
                # Blender euler is in degrees, object RotXYZ is in radians
                b_obj.RotX = rot.x * self.D2R
                b_obj.RotY = rot.y * self.D2R
                b_obj.RotZ = rot.z * self.D2R
                b_obj.insertIpoKey(Blender.Object.ROT)

        if translations.keys:
            self.logger.debug('Translation keys...')
        for key in translations.keys:
            frame = 1+int(key.time * self.fps + 0.5) # time 0.0 is frame 1
            Blender.Set('curframe', frame)
            b_obj.LocX = key.value.x
            b_obj.LocY = key.value.y
            b_obj.LocZ = key.value.z
            b_obj.insertIpoKey(Blender.Object.LOC)
            
        Blender.Set('curframe', 1)

    def import_bhk_shape(self, bhkshape):
        """Import an oblivion collision shape as list of blender meshes."""
        if isinstance(bhkshape, NifFormat.bhkConvexVerticesShape):
            # find vertices (and fix scale)
            vertices, triangles = pyffi.utils.quickhull.qhull3d(
                [ (7 * vert.x, 7 * vert.y, 7 * vert.z)
                  for vert in bhkshape.vertices ])

            # create convex mesh
            me = Blender.Mesh.New('convexpoly')
            for vert in vertices:
                me.verts.extend(*vert)
            for triangle in triangles:
                me.faces.extend(triangle)

            # link mesh to scene and set transform
            ob = self.scene.objects.new(me, 'convexpoly')

            # set bounds type
            ob.drawType = Blender.Object.DrawTypes['BOUNDBOX']
            # convex hull shape not in blender Python API
            # Blender.Object.RBShapes['CONVEXHULL'] should be 5
            ob.rbShapeBoundType = 5
            ob.drawMode = Blender.Object.DrawModes['WIRE']
            # radius: quick estimate
            ob.rbRadius = min(vert.co.length for vert in me.verts)
            ob.addProperty("HavokMaterial", self.HAVOK_MATERIAL[bhkshape.material], "STRING")
            
            # also remove duplicate vertices
            numverts = len(me.verts)
            # 0.005 = 1/200
            numdel = me.remDoubles(0.005)
            if numdel:
                self.logger.info(
                    "Removed %i duplicate vertices"
                    " (out of %i) from collision mesh" % (numdel, numverts))

            return [ ob ]

        elif isinstance(bhkshape, NifFormat.bhkTransformShape):
            # import shapes
            collision_objs = self.import_bhk_shape(bhkshape.shape)
            # find transformation matrix
            transform = Blender.Mathutils.Matrix(*bhkshape.transform.as_list())
            transform.transpose()
            # fix scale
            transform[3][0] *= 7
            transform[3][1] *= 7
            transform[3][2] *= 7
            # apply transform
            for ob in collision_objs:
                ob.setMatrix(ob.getMatrix('localspace') * transform)
                ob.addProperty("HavokMaterial", self.HAVOK_MATERIAL[bhkshape.material], "STRING")
            # and return a list of transformed collision shapes
            return collision_objs

        elif isinstance(bhkshape, NifFormat.bhkRigidBody):
            # import shapes
            collision_objs = self.import_bhk_shape(bhkshape.shape)
            # find transformation matrix in case of the T version
            if isinstance(bhkshape, NifFormat.bhkRigidBodyT):
                # set rotation
                transform = Blender.Mathutils.Quaternion(
                    bhkshape.rotation.w, bhkshape.rotation.x,
                    bhkshape.rotation.y, bhkshape.rotation.z).toMatrix()
                transform.resize4x4()
                # set translation
                transform[3][0] = bhkshape.translation.x * 7
                transform[3][1] = bhkshape.translation.y * 7
                transform[3][2] = bhkshape.translation.z * 7
                # apply transform
                for ob in collision_objs:
                    ob.setMatrix(ob.getMatrix('localspace') * transform)
            # set physics flags and mass
            for ob in collision_objs:
                ob.rbFlags = (
                    Blender.Object.RBFlags.ACTOR |
                    Blender.Object.RBFlags.DYNAMIC |
                    Blender.Object.RBFlags.RIGIDBODY |
                    Blender.Object.RBFlags.BOUNDS)
                if bhkshape.mass > 0.0001:
                    # for physics emulation
                    # (mass 0 results in issues with simulation)
                    ob.rbMass = bhkshape.mass / len(collision_objs)
                ob.addProperty("OblivionLayer", self.OB_LAYER[bhkshape.layer], "STRING")
                ob.addProperty("QualityType", self.QUALITY_TYPE[bhkshape.quality_type], "STRING")
                ob.addProperty("MotionSystem", self.MOTION_SYS[bhkshape.motion_system], "STRING")
                # note: also imported as rbMass, but hard to find by users
                # so we import it as a property, and this is also what will
                # be re-exported
                ob.addProperty("Mass", bhkshape.mass / len(collision_objs), "FLOAT")
                ob.addProperty("ColFilter", bhkshape.col_filter, "INT")

            # import constraints
            # this is done once all objects are imported
            # for now, store all imported havok shapes with object lists
            self.havok_objects[bhkshape] = collision_objs
            # and return a list of transformed collision shapes
            return collision_objs
        
        elif isinstance(bhkshape, NifFormat.bhkBoxShape):
            # create box
            minx = -bhkshape.dimensions.x * 7
            maxx = +bhkshape.dimensions.x * 7
            miny = -bhkshape.dimensions.y * 7
            maxy = +bhkshape.dimensions.y * 7
            minz = -bhkshape.dimensions.z * 7
            maxz = +bhkshape.dimensions.z * 7

            me = Blender.Mesh.New('box')
            for x in [minx, maxx]:
                for y in [miny, maxy]:
                    for z in [minz, maxz]:
                        me.verts.extend(x,y,z)
            me.faces.extend(
                [[0,1,3,2],[6,7,5,4],[0,2,6,4],[3,1,5,7],[4,5,1,0],[7,6,2,3]])

            # link box to scene and set transform
            ob = self.scene.objects.new(me, 'box')

            # set bounds type
            ob.setDrawType(Blender.Object.DrawTypes['BOUNDBOX'])
            ob.rbShapeBoundType = Blender.Object.RBShapes['BOX']
            ob.rbRadius = min(maxx, maxy, maxz)
            ob.addProperty("HavokMaterial", self.HAVOK_MATERIAL[bhkshape.material], "STRING")
            return [ ob ]

        elif isinstance(bhkshape, NifFormat.bhkSphereShape):
            minx = miny = minz = -bhkshape.radius * 7
            maxx = maxy = maxz = +bhkshape.radius * 7
            me = Blender.Mesh.New('sphere')
            for x in [minx, maxx]:
                for y in [miny, maxy]:
                    for z in [minz, maxz]:
                        me.verts.extend(x,y,z)
            me.faces.extend(
                [[0,1,3,2],[6,7,5,4],[0,2,6,4],[3,1,5,7],[4,5,1,0],[7,6,2,3]])

            # link box to scene and set transform
            ob = self.scene.objects.new(me, 'sphere')

            # set bounds type
            ob.setDrawType(Blender.Object.DrawTypes['BOUNDBOX'])
            ob.rbShapeBoundType = Blender.Object.RBShapes['SPHERE']
            ob.rbRadius = maxx
            ob.addProperty("HavokMaterial", self.HAVOK_MATERIAL[bhkshape.material], "STRING")
            return [ ob ]

        elif isinstance(bhkshape, NifFormat.bhkCapsuleShape):
            # create capsule mesh
            length = (bhkshape.first_point - bhkshape.second_point).norm()
            minx = miny = -bhkshape.radius * 7
            maxx = maxy = +bhkshape.radius * 7
            minz = -(length + 2*bhkshape.radius) * 3.5
            maxz = +(length + 2*bhkshape.radius) * 3.5

            me = Blender.Mesh.New('capsule')
            for x in [minx, maxx]:
                for y in [miny, maxy]:
                    for z in [minz, maxz]:
                        me.verts.extend(x,y,z)
            me.faces.extend(
                [[0,1,3,2],[6,7,5,4],[0,2,6,4],[3,1,5,7],[4,5,1,0],[7,6,2,3]])

            # link box to scene and set transform
            ob = self.scene.objects.new(me, 'capsule')

            # set bounds type
            ob.setDrawType(Blender.Object.DrawTypes['BOUNDBOX'])
            ob.rbShapeBoundType = Blender.Object.RBShapes['CYLINDER']
            ob.rbRadius = maxx
            ob.addProperty("HavokMaterial", self.HAVOK_MATERIAL[bhkshape.material], "STRING")

            # find transform
            if length > self.EPSILON:
                normal = (bhkshape.first_point - bhkshape.second_point) / length
                normal = Blender.Mathutils.Vector(normal.x, normal.y, normal.z)
            else:
                self.logger.warn(
                    "bhkCapsuleShape with identical points:"
                    " using arbitrary axis")
                normal = Blender.Mathutils.Vector(0, 0, 1)
            minindex = min((abs(x), i) for i, x in enumerate(normal))[1]
            orthvec = Blender.Mathutils.Vector([(1 if i == minindex else 0)
                                                for i in (0,1,2)])
            vec1 = Blender.Mathutils.CrossVecs(normal, orthvec)
            vec1.normalize()
            vec2 = Blender.Mathutils.CrossVecs(normal, vec1)
            # the rotation matrix should be such that
            # (0,0,1) maps to normal
            transform = Blender.Mathutils.Matrix(vec1, vec2, normal)
            transform.resize4x4()
            transform[3][0] = 3.5 * (bhkshape.first_point.x
                                     + bhkshape.second_point.x)
            transform[3][1] = 3.5 * (bhkshape.first_point.y
                                     + bhkshape.second_point.y)
            transform[3][2] = 3.5 * (bhkshape.first_point.z
                                     + bhkshape.second_point.z)
            ob.setMatrix(transform)

            # return object
            return [ ob ]

        elif isinstance(bhkshape, NifFormat.bhkPackedNiTriStripsShape):
            # create mesh for each sub shape
            hk_objects = []
            vertex_offset = 0
            subshapes = bhkshape.sub_shapes
            if not subshapes:
                # fallout 3 stores them in the data
                subshapes = bhkshape.data.sub_shapes
            for subshape_num, subshape in enumerate(subshapes):
                me = Blender.Mesh.New('poly%i' % subshape_num)
                for vert_index in xrange(vertex_offset,
                                         vertex_offset + subshape.num_vertices):
                    vert = bhkshape.data.vertices[vert_index]
                    me.verts.extend(vert.x * 7, vert.y * 7, vert.z * 7)
                for hktriangle in bhkshape.data.triangles:
                    if ((vertex_offset <= hktriangle.triangle.v_1)
                        and (hktriangle.triangle.v_1
                             < vertex_offset + subshape.num_vertices)):
                        me.faces.extend(hktriangle.triangle.v_1 - vertex_offset,
                                        hktriangle.triangle.v_2 - vertex_offset,
                                        hktriangle.triangle.v_3 - vertex_offset)
                    else:
                        continue
                    # check face normal
                    align_plus = sum(abs(x)
                                     for x in ( me.faces[-1].no[0]
                                                + hktriangle.normal.x,
                                                me.faces[-1].no[1]
                                                + hktriangle.normal.y,
                                                me.faces[-1].no[2]
                                                + hktriangle.normal.z ))
                    align_minus = sum(abs(x)
                                      for x in ( me.faces[-1].no[0]
                                                 - hktriangle.normal.x,
                                                 me.faces[-1].no[1]
                                                 - hktriangle.normal.y,
                                                 me.faces[-1].no[2]
                                                 - hktriangle.normal.z ))
                    # fix face orientation
                    if align_plus < align_minus:
                        me.faces[-1].verts = ( me.faces[-1].verts[1],
                                               me.faces[-1].verts[0],
                                               me.faces[-1].verts[2] )

                # link mesh to scene and set transform
                ob = self.scene.objects.new(me, 'poly%i' % subshape_num)

                # set bounds type
                ob.drawType = Blender.Object.DrawTypes['BOUNDBOX']
                ob.rbShapeBoundType = Blender.Object.RBShapes['POLYHEDERON']
                ob.drawMode = Blender.Object.DrawModes['WIRE']
                # radius: quick estimate
                ob.rbRadius = min(vert.co.length for vert in me.verts)
                # set material
                ob.addProperty("HavokMaterial", self.HAVOK_MATERIAL[subshape.material], "STRING")

                # also remove duplicate vertices
                numverts = len(me.verts)
                # 0.005 = 1/200
                numdel = me.remDoubles(0.005)
                if numdel:
                    self.logger.info(
                        "Removed %i duplicate vertices"
                        " (out of %i) from collision mesh"
                        % (numdel, numverts))

                vertex_offset += subshape.num_vertices
                hk_objects.append(ob)

            return hk_objects

        elif isinstance(bhkshape, NifFormat.bhkNiTriStripsShape):
            self.havok_mat = bhkshape.material
            return reduce(operator.add,
                          (self.import_bhk_shape(strips)
                           for strips in bhkshape.strips_data))
                
        elif isinstance(bhkshape, NifFormat.NiTriStripsData):
            me = Blender.Mesh.New('poly')
            # no factor 7 correction!!!
            for vert in bhkshape.vertices:
                me.verts.extend(vert.x, vert.y, vert.z)
            me.faces.extend(list(bhkshape.get_triangles()))

            # link mesh to scene and set transform
            ob = self.scene.objects.new(me, 'poly')

            # set bounds type
            ob.drawType = Blender.Object.DrawTypes['BOUNDBOX']
            ob.rbShapeBoundType = Blender.Object.RBShapes['POLYHEDERON']
            ob.drawMode = Blender.Object.DrawModes['WIRE']
            # radius: quick estimate
            ob.rbRadius = min(vert.co.length for vert in me.verts)
            ob.addProperty("HavokMaterial", self.HAVOK_MATERIAL[self.havok_mat], "STRING")

            # also remove duplicate vertices
            numverts = len(me.verts)
            # 0.005 = 1/200
            numdel = me.remDoubles(0.005)
            if numdel:
                self.logger.info(
                    "Removed %i duplicate vertices"
                    " (out of %i) from collision mesh"
                    % (numdel, numverts))

            return [ ob ]

        elif isinstance(bhkshape, NifFormat.bhkMoppBvTreeShape):
            return self.import_bhk_shape(bhkshape.shape)

        elif isinstance(bhkshape, NifFormat.bhkListShape):
            return reduce(operator.add, ( self.import_bhk_shape(subshape)
                                          for subshape in bhkshape.sub_shapes ))

        self.logger.warning("Unsupported bhk shape %s"
                            % bhkshape.__class__.__name__)
        return []



    def import_bhk_constraints(self, hkbody):
        """Imports a bone havok constraint as Blender object constraint."""
        assert(isinstance(hkbody, NifFormat.bhkRigidBody))

        # check for constraints
        if not hkbody.constraints:
            return

        # find objects
        if len(self.havok_objects[hkbody]) != 1:
            self.logger.warning(
                "Rigid body with no or multiple shapes, constraints skipped")
            return

        b_hkobj = self.havok_objects[hkbody][0]
        
        self.logger.info("Importing constraints for %s" % b_hkobj.name)

        # now import all constraints
        for hkconstraint in hkbody.constraints:

            # check constraint entities
            if not hkconstraint.num_entities == 2:
                self.logger.warning(
                    "Constraint with more than 2 entities, skipped")
                continue
            if not hkconstraint.entities[0] is hkbody:
                self.logger.warning(
                    "First constraint entity not self, skipped")
                continue
            if not hkconstraint.entities[1] in self.havok_objects:
                self.logger.warning(
                    "Second constraint entity not imported, skipped")
                continue

            # get constraint descriptor
            if isinstance(hkconstraint, NifFormat.bhkRagdollConstraint):
                hkdescriptor = hkconstraint.ragdoll
            elif isinstance(hkconstraint, NifFormat.bhkLimitedHingeConstraint):
                hkdescriptor = hkconstraint.limited_hinge
            elif isinstance(hkconstraint, NifFormat.bhkHingeConstraint):
                hkdescriptor = hkconstraint.hinge
            elif isinstance(hkconstraint, NifFormat.bhkMalleableConstraint):
                if hkconstraint.type == 7:
                    hkdescriptor = hkconstraint.ragdoll
                elif hkconstraint.type == 2:
                    hkdescriptor = hkconstraint.limited_hinge
                else:
                    self.logger.warning("Unknown malleable type (%i), skipped"
                                        % hkconstraint.type)
                # extra malleable constraint settings
                ### damping parameters not yet in Blender Python API
                ### tau (force between bodies) not supported by Blender
            else:
                self.logger.warning("Unknown constraint type (%s), skipped"
                                    % hkconstraint.__class__.__name__)
                continue

            # add the constraint as a rigid body joint
            b_constr = b_hkobj.constraints.append(Blender.Constraint.Type.RIGIDBODYJOINT)

            # note: rigidbodyjoint parameters (from Constraint.c)
            # CONSTR_RB_AXX 0.0
            # CONSTR_RB_AXY 0.0
            # CONSTR_RB_AXZ 0.0
            # CONSTR_RB_EXTRAFZ 0.0
            # CONSTR_RB_MAXLIMIT0 0.0
            # CONSTR_RB_MAXLIMIT1 0.0
            # CONSTR_RB_MAXLIMIT2 0.0
            # CONSTR_RB_MAXLIMIT3 0.0
            # CONSTR_RB_MAXLIMIT4 0.0
            # CONSTR_RB_MAXLIMIT5 0.0
            # CONSTR_RB_MINLIMIT0 0.0
            # CONSTR_RB_MINLIMIT1 0.0
            # CONSTR_RB_MINLIMIT2 0.0
            # CONSTR_RB_MINLIMIT3 0.0
            # CONSTR_RB_MINLIMIT4 0.0
            # CONSTR_RB_MINLIMIT5 0.0
            # CONSTR_RB_PIVX 0.0
            # CONSTR_RB_PIVY 0.0
            # CONSTR_RB_PIVZ 0.0
            # CONSTR_RB_TYPE 12
            # LIMIT 63
            # PARSIZEY 63
            # TARGET [Object "capsule.002"]

            # limit 3, 4, 5 correspond to angular limits along x, y and z
            # and are measured in degrees

            # pivx/y/z is the pivot point

            # set constraint target
            b_constr[Blender.Constraint.Settings.TARGET] = \
                self.havok_objects[hkconstraint.entities[1]][0]
            # set rigid body type (generic)
            b_constr[Blender.Constraint.Settings.CONSTR_RB_TYPE] = 12
            # limiting parameters (limit everything)
            b_constr[Blender.Constraint.Settings.LIMIT] = 63

            # get pivot point
            pivot = Blender.Mathutils.Vector(
                hkdescriptor.pivot_a.x * 7,
                hkdescriptor.pivot_a.y * 7,
                hkdescriptor.pivot_a.z * 7)

            # get z- and x-axes of the constraint
            # (also see export_nif.py NifImport.export_constraints)
            if isinstance(hkdescriptor, NifFormat.RagdollDescriptor):
                # for ragdoll, take z to be the twist axis (central axis of the
                # cone, that is)
                axis_z = Blender.Mathutils.Vector(
                    hkdescriptor.twist_a.x,
                    hkdescriptor.twist_a.y,
                    hkdescriptor.twist_a.z)
                # for ragdoll, let x be the plane vector
                axis_x = Blender.Mathutils.Vector(
                    hkdescriptor.plane_a.x,
                    hkdescriptor.plane_a.y,
                    hkdescriptor.plane_a.z)
                # set the angle limits
                # (see http://niftools.sourceforge.net/wiki/Oblivion/Bhk_Objects/Ragdoll_Constraint
                # for a nice picture explaining this)
                b_constr[Blender.Constraint.Settings.CONSTR_RB_MINLIMIT5] = \
                    hkdescriptor.twist_min_angle
                b_constr[Blender.Constraint.Settings.CONSTR_RB_MAXLIMIT5] = \
                    hkdescriptor.twist_max_angle
                b_constr[Blender.Constraint.Settings.CONSTR_RB_MINLIMIT3] = \
                    -hkdescriptor.cone_max_angle
                b_constr[Blender.Constraint.Settings.CONSTR_RB_MAXLIMIT3] = \
                    hkdescriptor.cone_max_angle
                b_constr[Blender.Constraint.Settings.CONSTR_RB_MINLIMIT4] = \
                    hkdescriptor.plane_min_angle
                b_constr[Blender.Constraint.Settings.CONSTR_RB_MAXLIMIT4] = \
                    hkdescriptor.plane_max_angle
            elif isinstance(hkdescriptor, NifFormat.LimitedHingeDescriptor):
                # for hinge, y is the vector on the plane of rotation defining
                # the zero angle
                axis_y = Blender.Mathutils.Vector(
                    hkdescriptor.perp_2_axle_in_a_1.x,
                    hkdescriptor.perp_2_axle_in_a_1.y,
                    hkdescriptor.perp_2_axle_in_a_1.z)
                # for hinge, take x to be the the axis of rotation
                # (this corresponds with Blender's convention for hinges)
                axis_x = Blender.Mathutils.Vector(
                    hkdescriptor.axle_a.x,
                    hkdescriptor.axle_a.y,
                    hkdescriptor.axle_a.z)
                # for hinge, z is the vector on the plane of rotation defining
                # the positive direction of rotation
                axis_z = Blender.Mathutils.Vector(
                    hkdescriptor.perp_2_axle_in_a_2.x,
                    hkdescriptor.perp_2_axle_in_a_2.y,
                    hkdescriptor.perp_2_axle_in_a_2.z)
                # they should form a orthogonal basis
                if (Blender.Mathutils.CrossVecs(axis_x, axis_y)
                    - axis_z).length > 0.01:
                    # either not orthogonal, or negative orientation
                    if (Blender.Mathutils.CrossVecs(-axis_x, axis_y)
                        - axis_z).length > 0.01:
                        self.logger.warning(
                            "Axes are not orthogonal in %s;"
                            " arbitrary orientation has been chosen"
                            % hkdescriptor.__class__.__name__)
                        axis_z = Blender.Mathutils.CrossVecs(axis_x, axis_y)
                    else:
                        # fix orientation
                        self.logger.warning(
                            "X axis flipped in %s to fix orientation"
                            % hkdescriptor.__class__.__name__)
                        axis_x = -axis_x
                # getting properties with no blender constraint
                # equivalent and setting as obj properties
                b_hkobj.addProperty("LimitedHinge_MaxAngle",
                                    hkdescriptor.max_angle)
                b_hkobj.addProperty("LimitedHinge_MinAngle",
                                    hkdescriptor.min_angle)
                b_hkobj.addProperty("LimitedHinge_MaxFriction",
                                    hkdescriptor.max_friction)                  
                
            elif isinstance(hkdescriptor, NifFormat.HingeDescriptor):
                # for hinge, y is the vector on the plane of rotation defining
                # the zero angle
                axis_y = Blender.Mathutils.Vector(
                    hkdescriptor.perp_2_axle_in_a_1.x,
                    hkdescriptor.perp_2_axle_in_a_1.y,
                    hkdescriptor.perp_2_axle_in_a_1.z)
                # for hinge, z is the vector on the plane of rotation defining
                # the positive direction of rotation
                axis_z = Blender.Mathutils.Vector(
                    hkdescriptor.perp_2_axle_in_a_2.x,
                    hkdescriptor.perp_2_axle_in_a_2.y,
                    hkdescriptor.perp_2_axle_in_a_2.z)
                # take x to be the the axis of rotation
                # (this corresponds with Blender's convention for hinges)
                axis_x = Blender.Mathutils.CrossVecs(axis_y, axis_z)
            else:
                raise ValueError("unknown descriptor %s"
                                 % hkdescriptor.__class__.__name__)

            # transform pivot point and constraint matrix into object
            # coordinates
            # (also see export_nif.py NifImport.export_constraints)
            
            # the pivot point v is in hkbody coordinates
            # however blender expects it in object coordinates, v'
            # v * R * B = v' * O * T * B'
            # with R = rigid body transform (usually unit tf)
            # B = nif bone matrix
            # O = blender object transform
            # T = bone tail matrix (translation in Y direction)
            # B' = blender bone matrix
            # so we need to cancel out the object transformation by
            # v' = v * R * B * B'^{-1} * T^{-1} * O^{-1}

            # the local rotation L at the pivot point must be such that
            # (axis_z + v) * R * B = ([0 0 1] * L + v') * O * T * B'
            # so (taking the rotation parts of all matrices!!!)
            # [0 0 1] * L = axis_z * R * B * B'^{-1} * T^{-1} * O^{-1}
            # and similarly
            # [1 0 0] * L = axis_x * R * B * B'^{-1} * T^{-1} * O^{-1}
            # hence these give us the first and last row of L
            # which is exactly enough to provide the euler angles

            # multiply with rigid body transform
            if isinstance(hkbody, NifFormat.bhkRigidBodyT):
                # set rotation
                transform = Blender.Mathutils.Quaternion(
                    hkbody.rotation.w, hkbody.rotation.x,
                    hkbody.rotation.y, hkbody.rotation.z).toMatrix()
                transform.resize4x4()
                # set translation
                transform[3][0] = hkbody.translation.x * 7
                transform[3][1] = hkbody.translation.y * 7
                transform[3][2] = hkbody.translation.z * 7
                # apply transform
                pivot = pivot * transform
                transform = transform.rotationPart()
                axis_z = axis_z * transform
                axis_x = axis_x * transform

            # next, cancel out bone matrix correction
            # note that B' = X * B with X = self.bones_extra_matrix[B]
            # so multiply with the inverse of X
            for niBone in self.bones_extra_matrix:
                if niBone.collision_object \
                   and niBone.collision_object.body is hkbody:
                    transform = Blender.Mathutils.Matrix(
                        self.bones_extra_matrix[niBone])
                    transform.invert()
                    pivot = pivot * transform
                    transform = transform.rotationPart()
                    axis_z = axis_z * transform
                    axis_x = axis_x * transform
                    break

            # cancel out bone tail translation
            if b_hkobj.parentbonename:
                pivot[1] -= b_hkobj.getParent().data.bones[
                    b_hkobj.parentbonename].length

            # cancel out object transform
            transform = Blender.Mathutils.Matrix(
                b_hkobj.getMatrix('localspace'))
            transform.invert()
            pivot = pivot * transform
            transform = transform.rotationPart()
            axis_z = axis_z * transform
            axis_x = axis_x * transform

            # set pivot point           
            b_constr[Blender.Constraint.Settings.CONSTR_RB_PIVX] = pivot[0]
            b_constr[Blender.Constraint.Settings.CONSTR_RB_PIVY] = pivot[1]
            b_constr[Blender.Constraint.Settings.CONSTR_RB_PIVZ] = pivot[2]

            # set euler angles
            constr_matrix = Blender.Mathutils.Matrix(
                axis_x,
                Blender.Mathutils.CrossVecs(axis_z, axis_x),
                axis_z)
            constr_euler = constr_matrix.toEuler()
            b_constr[Blender.Constraint.Settings.CONSTR_RB_AXX] = constr_euler.x
            b_constr[Blender.Constraint.Settings.CONSTR_RB_AXY] = constr_euler.y
            b_constr[Blender.Constraint.Settings.CONSTR_RB_AXZ] = constr_euler.z
            # DEBUG
            assert((axis_x - Blender.Mathutils.Vector(1,0,0) * constr_matrix).length < 0.0001)
            assert((axis_z - Blender.Mathutils.Vector(0,0,1) * constr_matrix).length < 0.0001)

            # the generic rigid body type is very buggy... so for simulation
            # purposes let's transform it into ball and hinge
            if isinstance(hkdescriptor, NifFormat.RagdollDescriptor):
                # ball
                b_constr[Blender.Constraint.Settings.CONSTR_RB_TYPE] = 1
            elif isinstance(hkdescriptor, (NifFormat.LimitedHingeDescriptor,
                                         NifFormat.HingeDescriptor)):
                # (limited) hinge
                b_constr[Blender.Constraint.Settings.CONSTR_RB_TYPE] = 2
            else:
                raise ValueError("unknown descriptor %s"
                                 % hkdescriptor.__class__.__name__)

    def import_bounding_box(self, bbox):
        """Import a bounding box (BSBound, or NiNode with bounding box)."""
        # calculate bounds
        if isinstance(bbox, NifFormat.BSBound):
            me = Blender.Mesh.New('BSBound')
            minx = bbox.center.x - bbox.dimensions.x * 0.5
            miny = bbox.center.y - bbox.dimensions.y * 0.5
            minz = bbox.center.z - bbox.dimensions.z * 0.5
            maxx = bbox.center.x + bbox.dimensions.x * 0.5
            maxy = bbox.center.y + bbox.dimensions.y * 0.5
            maxz = bbox.center.z + bbox.dimensions.z * 0.5
        elif isinstance(bbox, NifFormat.NiNode):
            if not bbox.has_bounding_box:
                raise ValueError("Expected NiNode with bounding box.")
            me = Blender.Mesh.New('Bounding Box')
            # weirdly, bounding box center (bbox.bounding_box.translation)
            # is specified relative to the *parent* (not relative to bbox!)
            minx = bbox.bounding_box.translation.x - bbox.translation.x - bbox.bounding_box.radius.x
            miny = bbox.bounding_box.translation.y - bbox.translation.y - bbox.bounding_box.radius.y
            minz = bbox.bounding_box.translation.z - bbox.translation.z - bbox.bounding_box.radius.z
            maxx = bbox.bounding_box.translation.x - bbox.translation.x + bbox.bounding_box.radius.x
            maxy = bbox.bounding_box.translation.y - bbox.translation.y + bbox.bounding_box.radius.y
            maxz = bbox.bounding_box.translation.z - bbox.translation.z + bbox.bounding_box.radius.z
        else:
            raise TypeError("Expected BSBound or NiNode but got %s."
                            % bbox.__class__.__name__)

        # create mesh
        for x in [minx, maxx]:
            for y in [miny, maxy]:
                for z in [minz, maxz]:
                    me.verts.extend(x,y,z)
        me.faces.extend(
            [[0,1,3,2],[6,7,5,4],[0,2,6,4],[3,1,5,7],[4,5,1,0],[7,6,2,3]])

        # link box to scene and set transform
        if isinstance(bbox, NifFormat.BSBound):
            ob = self.scene.objects.new(me, 'BSBound')
        else:
            ob = self.scene.objects.new(me, 'Bounding Box')
            # XXX this is set in the import_branch method
            #ob.setMatrix(Blender.Mathutils.Matrix(
            #    *bbox.bounding_box.rotation.as_list()))
            #ob.setLocation(
            #    *bbox.bounding_box.translation.as_list())

        # set bounds type
        ob.setDrawType(Blender.Object.DrawTypes['BOUNDBOX'])
        ob.rbShapeBoundType = Blender.Object.RBShapes['BOX']
        ob.rbRadius = min(maxx, maxy, maxz)
        return ob

    def get_uv_layer_name(self, uvset):
        return "UVTex.%03i" % uvset if uvset != 0 else "UVTex"



    def import_kf_root(self, kf_root, root):
        """Merge kf into nif.

        *** Note: this function will eventually move to PyFFI. ***
        """

        self.logger.info("Merging kf tree into nif tree")

        # check that this is an Oblivion style kf file
        if not isinstance(kf_root, NifFormat.NiControllerSequence):
            raise NifImportError("non-Oblivion .kf import not supported")

        # import text keys
        self.import_text_keys(kf_root)


        # go over all controlled blocks
        for controlledblock in kf_root.controlled_blocks:
            # get the name
            nodename = controlledblock.get_node_name()
            # match from nif tree?
            node = root.find(block_name = nodename)
            if not node:
                self.logger.info(
                    "Animation for %s but no such node found in nif tree"
                    % nodename)
                continue
            # node found, now find the controller
            controllertype = controlledblock.get_controller_type()
            if not controllertype:
                self.logger.info(
                    "Animation for %s without controller type, so skipping"
                    % nodename)
                continue
            controller = self.find_controller(node, getattr(NifFormat, controllertype))
            if not controller:
                self.logger.info(
                    "Animation for %s with %s controller,"
                    " but no such controller type found"
                    " in corresponding node, so creating one"
                    % (nodename, controllertype))
                controller = getattr(NifFormat, controllertype)()
                # TODO set all the fields of this controller
                node.add_controller(controller)
            # yes! attach interpolator
            controller.interpolator = controlledblock.interpolator
            # in case of a NiTransformInterpolator without a data block
            # we still must re-export the interpolator for Oblivion to
            # accept the file
            # so simply add dummy keyframe data for this one with just a single
            # key to flag the exporter to export the keyframe as interpolator
            # (i.e. length 1 keyframes are simply interpolators)
            if isinstance(controller.interpolator,
                          NifFormat.NiTransformInterpolator) \
                and controller.interpolator.data is None:
                # create data block
                kfi = controller.interpolator
                kfi.data = NifFormat.NiTransformData()
                # fill with info from interpolator
                kfd = controller.interpolator.data
                # copy rotation
                kfd.num_rotation_keys = 1
                kfd.rotation_type = NifFormat.KeyType.LINEAR_KEY
                kfd.quaternion_keys.update_size()
                kfd.quaternion_keys[0].time = 0.0
                kfd.quaternion_keys[0].value.x = kfi.rotation.x
                kfd.quaternion_keys[0].value.y = kfi.rotation.y
                kfd.quaternion_keys[0].value.z = kfi.rotation.z
                kfd.quaternion_keys[0].value.w = kfi.rotation.w
                # copy translation
                if kfi.translation.x < -1000000:
                    # invalid, happens in fallout 3, e.g. h2haim.kf
                    self.logger.warn("ignored NaN in interpolator translation")
                else:
                    kfd.translations.num_keys = 1
                    kfd.translations.keys.update_size()
                    kfd.translations.keys[0].time = 0.0
                    kfd.translations.keys[0].value.x = kfi.translation.x
                    kfd.translations.keys[0].value.y = kfi.translation.y
                    kfd.translations.keys[0].value.z = kfi.translation.z
                # ignore scale, usually contains invalid data in interpolator

            # save priority for future reference
            # (priorities will be stored into the name of a NULL constraint on
            # bones, see import_armature function)
            self.bone_priorities[nodename] = controlledblock.priority

        # DEBUG: save the file for manual inspection
        #niffile = open("C:\\test.nif", "wb")
        #NifFormat.write(niffile,
        #                version = 0x14000005, user_version = 11, roots = [root])

def config_callback(**config):
    """Called when config script is done. Starts and times import."""
    # saves editmode state and exit editmode if it is enabled
    # (cannot make changes mesh data in editmode)
    is_editmode = Blender.Window.EditMode()
    Blender.Window.EditMode(0)
    Blender.Window.WaitCursor(1)
    t = Blender.sys.time()

    try:
        # run importer
        importer = NifImport(**config)
        importer.logger.info(
            'Finished in %.2f seconds' % (Blender.sys.time()-t))
    finally:
        Blender.Window.WaitCursor(0)
        if is_editmode:
            Blender.Window.EditMode(1)

def fileselect_callback(filename):
    """Called once file is selected. Starts config GUI."""
    global _CONFIG
    _CONFIG.run(NifConfig.TARGET_IMPORT, filename, config_callback)

if __name__ == '__main__':
    _CONFIG = NifConfig() # use global so gui elements don't go out of skope
    Blender.Window.FileSelector(fileselect_callback, "Import NIF", _CONFIG.config["IMPORT_FILE"])<|MERGE_RESOLUTION|>--- conflicted
+++ resolved
@@ -468,7 +468,6 @@
                         % (niBlock.name, b_obj.name))
                     if niBlock.name != b_obj.name:
                         self.logger.warning(
-<<<<<<< HEAD
                             "Taking nif block '%s' as armature '%s'"
                             " but names do not match"
                             % (niBlock.name, b_obj.name))
@@ -481,90 +480,6 @@
                 geom_group = []
             else:
                 # is it a grouping node?
-=======
-                            "Constraint for billboard node on %s added"
-                            " but target not set due to transform bug"
-                            " in Blender. Set target to Camera manually."
-                            % b_obj)
-                        constr = b_obj.constraints[-1]
-                        constr[Blender.Constraint.Settings.TRACK] = Blender.Constraint.Settings.TRACKZ
-                        constr[Blender.Constraint.Settings.UP] = Blender.Constraint.Settings.UPY
-                        # yields transform bug!
-                        #constr[Blender.Constraint.Settings.TARGET] = obj
-
-                    # set object transform
-                    # this must be done after all children objects have been
-                    # parented to b_obj
-                    b_obj.setMatrix(self.import_matrix(niBlock))
-
-                    # import the animations
-                    if self.IMPORT_ANIMATION:
-                        self.set_animation(niBlock, b_obj)
-                        # import the extras
-                        self.import_text_keys(niBlock)
-                        # import vis controller
-                        self.import_object_vis_controller(
-                            b_object=b_obj, n_node=niBlock)
-
-                    return b_obj
-            # all else is currently discarded
-            return None
-
-    def import_armature_branch(
-        self, b_armature, niArmature, niBlock, group_mesh = None):
-        """Reads the content of the current NIF tree branch to Blender
-        recursively, as meshes parented to a given armature or parented
-        to the closest bone in the armature. Note that
-        niArmature must have been imported previously as an armature, along
-        with all its bones. This function only imports meshes and armature
-        ninodes.
-
-        If this imports a mesh, then it returns the a nif block and a mesh
-        object. The nif block is the one relative to which the mesh transform
-        is calculated (so the mesh should be parented to the blender object
-        corresponding to this block by the caller). It corresponds either to
-        a Blender bone or to a Blender armature."""
-        # check if the block is non-null
-        if not niBlock:
-            return None, None
-        # get the block that is considered as parent of this block within this
-        # branch; this is a block corresponding to a bone in Blender
-        # if niBlock is a bone, then this is the branch parent
-        if self.is_bone(niBlock):
-            branch_parent = niBlock
-        # otherwise, find closest bone in this armature
-        else:
-            branch_parent = self.get_closest_bone(niBlock, skelroot = niArmature)
-        # no bone parent, so then simply take nif block of armature object as
-        # parent
-        if not branch_parent:
-            branch_parent = niArmature
-        # is it a mesh?
-        if isinstance(niBlock, NifFormat.NiTriBasedGeom) \
-           and self.IMPORT_SKELETON != 1:
-
-            self.logger.debug("Building mesh %s in import_armature_branch" %
-                              niBlock.name)
-            # apply transform relative to the branch parent
-            return branch_parent, self.import_mesh(niBlock,
-                                                   group_mesh=group_mesh,
-                                                   applytransform=True,
-                                                   relative_to=branch_parent)
-        # is it another armature?
-        elif self.is_armature_root(niBlock) and niBlock != niArmature:
-            # an armature parented to this armature
-            fb_arm = self.import_armature(niBlock)
-            # import the armature branch
-            self.import_armature_branch(fb_arm, niBlock, niBlock)
-            return branch_parent, fb_arm # the matrix will be set by the caller
-        # is it a NiNode in the niArmature tree (possibly niArmature itself,
-        # on first call)?
-        elif isinstance(niBlock, NifFormat.NiNode):
-            # import children
-            if niBlock.children:
-                # check if geometries should be merged on import
-                node_name = niBlock.name
->>>>>>> 4084af43
                 geom_group = self.is_grouping_node(niBlock)
                 # if importing animation, remove children that have
                 # morph controllers from geometry group
@@ -744,6 +659,9 @@
                     self.set_animation(niBlock, b_obj)
                     # import the extras
                     self.import_text_keys(niBlock)
+                    # import vis controller
+                    self.import_object_vis_controller(
+                        b_object=b_obj, n_node=niBlock)
 
             # import extra node data, such as node type
             # (other types should be added here too)
